<!DOCTYPE html>
<html lang="en">
<head>
  <meta charset="UTF-8">
  <meta name="viewport" content="width=device-width, initial-scale=1.0">
  <title>PureFlow - NASA Mission Designer</title>
  <script src="https://cdn.tailwindcss.com"></script>
<<<<<<< HEAD
  <link rel="icon" href="../../img/favicon.ico" type="image/x-icon">
=======
  <script src="https://unpkg.com/lucide@latest/dist/umd/lucide.js"></script>
  <link href="https://fonts.googleapis.com/css2?family=Inter:wght@300;400;500;600;700&display=swap" rel="stylesheet">
  <!-- Favicon -->
    <link rel="icon" href="../../img/favicon.ico" type="image/x-icon">
>>>>>>> ccd029b5
  <style>
    /* ==========================================================================
       RESET & BASE CONFIGURATION
       ========================================================================== */
    * { margin: 0; padding: 0; box-sizing: border-box; }
    
    :root {
      /* Space Palette - Deep Space Colors */
      --space-void: #0a0a0f;
      --space-deep: #0f0f1a;
      --space-dark: #1a1a2e;
      --space-medium: #16213e;
      --space-blue: #0f3460;
      
      /* Cosmic Accents */
      --nebula-purple: #6c5ce7;
      --nebula-blue: #74b9ff;
      --nebula-cyan: #00cec9;
      --star-white: #ddd6fe;
      --star-yellow: #fdcb6e;
      --mars-red: #e84393;
      --asteroid-gray: #636e72;
      
      /* Functional Colors */
      --success-green: #00b894;
      --warning-orange: #e17055;
      --error-red: #d63031;
      
      /* Glass Effects */
      --glass-bg: rgba(15, 15, 26, 0.75);
      --glass-border: rgba(116, 185, 255, 0.15);
      --card-bg: rgba(26, 26, 46, 0.85);
      --card-border: rgba(116, 185, 255, 0.2);
    }
    
    body {
      font-family: 'Inter', sans-serif;
      background-image: url('https://images.unsplash.com/photo-1451187580459-43490279c0fa?q=80&w=2072&auto=format&fit=crop');
      background-size: cover;
      background-position: center;
      background-attachment: fixed;
      color: var(--star-white);
      overflow-x: hidden;
      position: relative;
    }
    
    body::before {
      content: '';
      position: fixed;
      top: 0;
      left: 0;
      right: 0;
      bottom: 0;
      background: linear-gradient(135deg, 
        rgba(10, 10, 15, 0.15) 0%, 
        rgba(15, 15, 26, 0.1) 30%, 
        rgba(26, 26, 46, 0.05) 70%, 
        rgba(15, 33, 96, 0.1) 100%);
      pointer-events: none;
      z-index: -1;
    }
    
    body::after {
      content: '';
      position: fixed;
      top: 0;
      left: 0;
      right: 0;
      bottom: 0;
      background-image: 
        radial-gradient(circle at 20% 20%, var(--nebula-purple) 0%, transparent 50%),
        radial-gradient(circle at 80% 80%, var(--nebula-blue) 0%, transparent 50%),
        radial-gradient(circle at 40% 90%, var(--nebula-cyan) 0%, transparent 50%);
      opacity: 0.05;
      pointer-events: none;
      z-index: -1;
    }
    
    /* ==========================================================================
       GLASS MORPHISM SYSTEM
       ========================================================================== */
    .glass-card { 
      background: rgba(15, 15, 26, 0.2);
      backdrop-filter: blur(15px);
      border: 1px solid rgba(116, 185, 255, 0.3);
      box-shadow: 
        0 8px 32px rgba(0, 0, 0, 0.3),
        inset 0 1px 0 rgba(116, 185, 255, 0.2),
        0 0 60px rgba(116, 185, 255, 0.1);
    }
    
    /* ==========================================================================
       SELECTION CARDS SYSTEM
       ========================================================================== */
    .select-card { 
      background: rgba(26, 26, 46, 0.25);
      backdrop-filter: blur(8px);
      border: 2px solid rgba(116, 185, 255, 0.4);
      transition: all 0.3s cubic-bezier(0.4, 0, 0.2, 1);
      cursor: pointer;
      position: relative;
      overflow: hidden;
    }
    
    .select-card::before {
      content: '';
      position: absolute;
      top: 0;
      left: 0;
      right: 0;
      bottom: 0;
      background: linear-gradient(135deg, var(--nebula-purple), var(--nebula-blue));
      opacity: 0;
      transition: opacity 0.3s ease;
      z-index: 0;
    }
    
    .select-card:hover { 
      border-color: var(--nebula-blue);
      transform: translateY(-3px);
      box-shadow: 
        0 20px 40px rgba(116, 185, 255, 0.2),
        0 0 20px rgba(116, 185, 255, 0.1);
    }
    
    .select-card:hover::before {
      opacity: 0.05;
    }
    
    .select-card.selected { 
      border-color: var(--nebula-purple);
      background: rgba(108, 92, 231, 0.1);
      box-shadow: 
        0 0 30px rgba(108, 92, 231, 0.3),
        inset 0 1px 0 rgba(108, 92, 231, 0.2);
    }
    
    .select-card.selected::before {
      opacity: 0.1;
    }
    
    .select-card.selected::after {
      content: '✓';
      position: absolute;
      top: 12px;
      right: 12px;
      color: var(--star-white);
      font-size: 14px;
      font-weight: bold;
      background: var(--nebula-purple);
      width: 24px;
      height: 24px;
      border-radius: 50%;
      display: flex;
      align-items: center;
      justify-content: center;
      z-index: 2;
      box-shadow: 0 0 10px rgba(108, 92, 231, 0.5);
    }
    
    /* ==========================================================================
       INTERACTIVE ELEMENTS
       ========================================================================== */
    .info-compact {
      display: none;
      font-size: 12px;
      opacity: 0;
      max-height: 0;
      transition: all 0.4s cubic-bezier(0.4, 0, 0.2, 1);
      background: rgba(15, 15, 26, 0.4);
      backdrop-filter: blur(8px);
      border-radius: 8px;
      padding: 0;
      overflow: hidden;
    }
    
    .select-card.selected .info-compact {
      display: block;
      opacity: 1;
      max-height: 200px;
      padding: 12px;
      border: 1px solid rgba(116, 185, 255, 0.4);
      box-shadow: inset 0 1px 0 rgba(116, 185, 255, 0.2);
    }
    
    /* ==========================================================================
       PROGRESS SYSTEM
       ========================================================================== */
    .progress-step {
      width: 16px;
      height: 16px;
      border-radius: 50%;
      background: var(--asteroid-gray);
      transition: all 0.4s cubic-bezier(0.4, 0, 0.2, 1);
      position: relative;
      border: 2px solid transparent;
    }
    
    .progress-step.active {
      background: var(--nebula-purple);
      box-shadow: 
        0 0 15px rgba(108, 92, 231, 0.6),
        0 0 25px rgba(108, 92, 231, 0.3);
      border-color: var(--star-white);
      transform: scale(1.2);
    }
    
    .progress-step.completed {
      background: var(--success-green);
      box-shadow: 0 0 10px rgba(0, 184, 148, 0.4);
    }
    
    .progress-step.completed::after {
      content: '✓';
      position: absolute;
      top: 50%;
      left: 50%;
      transform: translate(-50%, -50%);
      color: white;
      font-size: 10px;
      font-weight: bold;
    }
    
    /* ==========================================================================
       ANIMATIONS
       ========================================================================== */
    .floating-element {
      animation: float 4s ease-in-out infinite;
    }
    
    @keyframes float {
      0%, 100% { transform: translateY(0px) rotate(0deg); }
      25% { transform: translateY(-5px) rotate(1deg); }
      50% { transform: translateY(-10px) rotate(0deg); }
      75% { transform: translateY(-5px) rotate(-1deg); }
    }
    
    @keyframes pulse {
      0%, 100% { opacity: 1; }
      50% { opacity: 0.7; }
    }
    
    .pulse {
      animation: pulse 2s ease-in-out infinite;
    }
    
    /* ==========================================================================
       FORM CONTROLS
       ========================================================================== */
    .slider-thumb {
      -webkit-appearance: none;
      appearance: none;
      background: transparent;
      cursor: pointer;
      height: 6px;
      border-radius: 3px;
    }
    
    .slider-thumb::-webkit-slider-track {
      background: linear-gradient(90deg, var(--space-blue), var(--nebula-cyan));
      height: 6px;
      border-radius: 3px;
      border: 1px solid var(--card-border);
    }
    
    .slider-thumb::-webkit-slider-thumb {
      -webkit-appearance: none;
      appearance: none;
      height: 24px;
      width: 24px;
      border-radius: 50%;
      background: linear-gradient(135deg, var(--nebula-purple), var(--nebula-blue));
      border: 2px solid var(--star-white);
      cursor: pointer;
      box-shadow: 
        0 0 15px rgba(108, 92, 231, 0.5),
        0 4px 8px rgba(0, 0, 0, 0.3);
      position: relative;
    }
    
    .slider-thumb::-moz-range-track {
      background: linear-gradient(90deg, var(--space-blue), var(--nebula-cyan));
      height: 6px;
      border-radius: 3px;
      border: 1px solid var(--card-border);
    }
    
    .slider-thumb::-moz-range-thumb {
      height: 24px;
      width: 24px;
      border-radius: 50%;
      background: linear-gradient(135deg, var(--nebula-purple), var(--nebula-blue));
      border: 2px solid var(--star-white);
      cursor: pointer;
      box-shadow: 
        0 0 15px rgba(108, 92, 231, 0.5),
        0 4px 8px rgba(0, 0, 0, 0.3);
    }
    
    /* ==========================================================================
       RESISTANCE BARS (Material Analysis)
       ========================================================================== */
    .resistance-bar {
      height: 6px;
      background: var(--space-medium);
      border-radius: 3px;
      overflow: hidden;
      border: 1px solid var(--card-border);
      position: relative;
    }
    
    .resistance-bar::before {
      content: '';
      position: absolute;
      top: 0;
      left: 0;
      right: 0;
      bottom: 0;
      background: linear-gradient(90deg, transparent, rgba(255, 255, 255, 0.1), transparent);
      animation: shimmer 2s infinite;
    }
    
    @keyframes shimmer {
      0% { transform: translateX(-100%); }
      100% { transform: translateX(100%); }
    }
    
    .resistance-fill {
      height: 100%;
      transition: width 1s cubic-bezier(0.4, 0, 0.2, 1);
      position: relative;
      border-radius: 3px;
    }
    
    /* ==========================================================================
       LAYOUT SYSTEM
       ========================================================================== */
    .section-compact { 
      padding: 2rem;
      margin-bottom: 1.5rem;
      position: relative;
    }
    
    .section-compact::before {
      content: '';
      position: absolute;
      top: 0;
      left: 0;
      right: 0;
      height: 1px;
      background: linear-gradient(90deg, transparent, var(--nebula-blue), transparent);
    }
    
    .grid-auto { 
      display: grid;
      grid-template-columns: repeat(auto-fit, minmax(300px, 1fr));
      gap: 1.5rem;
    }
    
    /* ==========================================================================
       RESPONSIVE DESIGN
       ========================================================================== */
    @media (max-width: 768px) {
      .grid-auto { 
        grid-template-columns: 1fr;
        gap: 1rem;
      }
      .section-compact { 
        padding: 1.5rem;
        margin-bottom: 1rem;
      }
      
      .progress-step {
        width: 12px;
        height: 12px;
      }
    }
    
    @media (max-width: 480px) {
      .section-compact {
        padding: 1rem;
      }
    }
  </style>
</head>
<body class="text-white min-h-screen">
  <div class="min-h-screen flex items-center justify-center p-4">
    <div class="glass-card rounded-3xl w-full max-w-5xl">
      
      <!-- Header with Progress -->
      <div class="p-6 border-b border-gray-700/30">
        <div class="flex justify-between items-start mb-4">
          <div>
            <h1 class="text-3xl font-light text-white mb-2">NASA Mission Designer</h1>
            <p class="text-gray-300 text-sm font-light">Configure your space mission parameters</p>
          </div>
          <button id="backToHome" class="glass-card px-4 py-2 rounded-xl text-sm font-medium text-gray-300 hover:text-white transition-all hover:scale-105">
            <i data-lucide="arrow-left" class="w-4 h-4 inline mr-2"></i>Back
          </button>
        </div>
        
        <!-- Progress Indicator (Compact) -->
        <div class="flex items-center gap-2">
          <div class="progress-step active"></div>
          <div class="h-px bg-gray-600 flex-1"></div>
          <div class="progress-step" id="step-2"></div>
          <div class="h-px bg-gray-600 flex-1"></div>
          <div class="progress-step" id="step-3"></div>
        </div>
      </div>
    
      <form id="expeditionForm" class="p-6 space-y-6">
        
        <!-- Mission Parameters (Compact) -->
        <div class="section-compact glass-card rounded-2xl">
          <h2 class="text-lg font-medium text-white mb-4 flex items-center gap-3">
            <div class="w-8 h-8 rounded-lg flex items-center justify-center" style="background: rgba(108, 92, 231, 0.2);">
              <i data-lucide="users" class="w-4 h-4" style="color: #6c5ce7;"></i>
            </div>
            Mission Parameters
          </h2>
          <div class="grid md:grid-cols-2 gap-4">
            <div class="space-y-2">
              <label class="block text-sm font-medium text-gray-300">Crew Size</label>
              <div class="relative">
                <input type="number" name="passengers" id="crew-input" min="1" max="50" value="4" required 
                       class="w-full px-3 py-2 pr-12 rounded-lg text-white focus:ring-2 focus:border-transparent text-center font-mono" 
                       style="background: rgba(31, 41, 55, 0.3); backdrop-filter: blur(6px); border: 1px solid rgba(116, 185, 255, 0.4);">
                <div class="absolute right-1 top-1/2 transform -translate-y-1/2 flex flex-col">
                  <button type="button" id="crew-increase" class="w-8 h-4 flex items-center justify-center text-gray-300 hover:text-white transition-colors rounded-t" style="background: rgba(116, 185, 255, 0.2);">
                    <i data-lucide="chevron-up" class="w-3 h-3"></i>
                  </button>
                  <button type="button" id="crew-decrease" class="w-8 h-4 flex items-center justify-center text-gray-300 hover:text-white transition-colors rounded-b" style="background: rgba(116, 185, 255, 0.2);">
                    <i data-lucide="chevron-down" class="w-3 h-3"></i>
                  </button>
                </div>
              </div>
              <div class="text-xs text-gray-400">Enter any number from 1 to 50 crew members</div>
            </div>
            <div class="space-y-3">
              <div class="flex items-center justify-between">
                <label class="text-sm font-medium text-gray-300">Mission Duration</label>
                <span id="mission-duration-value" class="font-mono text-sm px-2 py-1 rounded" style="color: #6c5ce7; background: rgba(31, 41, 55, 0.3); backdrop-filter: blur(6px);">365 days (1.0 years)</span>
              </div>
              <div class="relative">
                <input type="range" id="mission-duration" name="duration" min="90" max="1800" value="365" step="15" 
                       class="w-full h-3 bg-gray-700 rounded-lg appearance-none cursor-pointer slider-thumb">
                <div class="flex justify-between text-xs text-gray-400 mt-1">
                  <span>90 days</span>
                  <span>1 year</span>
                  <span>3 years</span>
                  <span>5 years</span>
                </div>
              </div>
            </div>
          </div>
        </div>

        <!-- Destination Selection -->
        <div class="section-compact glass-card rounded-2xl">
          <h2 class="text-lg font-medium text-white mb-4 flex items-center gap-3">
            <div class="w-8 h-8 rounded-lg flex items-center justify-center" style="background: rgba(116, 185, 255, 0.2);">
              <i data-lucide="target" class="w-4 h-4" style="color: #74b9ff;"></i>
            </div>
            Mission Destination
          </h2>
          <div id="destination-options" class="grid-auto">
            <div class="select-card p-4 rounded-xl" data-value="Moon">
              <div class="flex items-center gap-3 mb-2">
                <i data-lucide="moon" class="w-6 h-6 text-blue-400"></i>
                <div>
                  <h3 class="font-semibold text-white">Moon</h3>
                  <p class="text-xs text-gray-400">3 days • 1/6g • Water ice available</p>
                </div>
              </div>
              <div class="info-compact mt-3 space-y-2">
                <div class="grid grid-cols-3 gap-2 text-xs">
                  <div class="text-center p-2 bg-red-500/20 rounded">
                    <div class="text-red-400 font-semibold">Radiation</div>
                    <div class="text-red-300">Extreme</div>
                  </div>
                  <div class="text-center p-2 bg-yellow-500/20 rounded">
                    <div class="text-yellow-400 font-semibold">Resources</div>
                    <div class="text-yellow-300">Limited</div>
                  </div>
                  <div class="text-center p-2 bg-green-500/20 rounded">
                    <div class="text-green-400 font-semibold">Access</div>
                    <div class="text-green-300">Easy</div>
                  </div>
                </div>
              </div>
            </div>
            
            <div class="select-card p-4 rounded-xl" data-value="Mars">
              <div class="flex items-center gap-3 mb-2">
                <i data-lucide="map-pin" class="w-6 h-6 text-red-400"></i>
                <div>
                  <h3 class="font-semibold text-white">Mars</h3>
                  <p class="text-xs text-gray-400">6-9 months • 1/3g • Rich resources</p>
                </div>
              </div>
              <div class="info-compact mt-3 space-y-2">
                <div class="grid grid-cols-3 gap-2 text-xs">
                  <div class="text-center p-2 bg-orange-500/20 rounded">
                    <div class="text-orange-400 font-semibold">Radiation</div>
                    <div class="text-orange-300">High</div>
                  </div>
                  <div class="text-center p-2 bg-green-500/20 rounded">
                    <div class="text-green-400 font-semibold">Resources</div>
                    <div class="text-green-300">Abundant</div>
                  </div>
                  <div class="text-center p-2 bg-red-500/20 rounded">
                    <div class="text-red-400 font-semibold">Access</div>
                    <div class="text-red-300">Difficult</div>
                  </div>
                </div>
              </div>
            </div>
            
            <div class="select-card p-4 rounded-xl" data-value="Orbit">
              <div class="flex items-center gap-3 mb-2">
                <i data-lucide="satellite" class="w-6 h-6 text-purple-400"></i>
                <div>
                  <h3 class="font-semibold text-white">Earth Orbit</h3>
                  <p class="text-xs text-gray-400">Immediate • 0g • No local resources</p>
                </div>
              </div>
              <div class="info-compact mt-3 space-y-2">
                <div class="grid grid-cols-3 gap-2 text-xs">
                  <div class="text-center p-2 bg-red-500/20 rounded">
                    <div class="text-red-400 font-semibold">Radiation</div>
                    <div class="text-red-300">Extreme</div>
                  </div>
                  <div class="text-center p-2 bg-red-500/20 rounded">
                    <div class="text-red-400 font-semibold">Resources</div>
                    <div class="text-red-300">None</div>
                  </div>
                  <div class="text-center p-2 bg-green-500/20 rounded">
                    <div class="text-green-400 font-semibold">Access</div>
                    <div class="text-green-300">Immediate</div>
                  </div>
                </div>
              </div>
            </div>
          </div>
          <input type="hidden" name="destination" id="destination-input" required>
        </div>

        <!-- Transportation System -->
        <div class="section-compact glass-card rounded-2xl">
          <h2 class="text-lg font-medium text-white mb-4 flex items-center gap-3">
            <div class="w-8 h-8 rounded-lg flex items-center justify-center" style="background: rgba(253, 203, 110, 0.2);">
              <i data-lucide="rocket" class="w-4 h-4" style="color: #fdcb6e;"></i>
            </div>
            Transportation System
          </h2>
          <div class="grid md:grid-cols-2 gap-3">
            <label class="select-card p-4 rounded-xl cursor-pointer flex items-center gap-3">
              <input type="radio" name="propulsion" value="chemical" checked class="sr-only">
              <div class="w-10 h-10 rounded-lg flex items-center justify-center flex-shrink-0" style="background: rgba(116, 185, 255, 0.2);">
                <i data-lucide="flame" class="w-5 h-5" style="color: #74b9ff;"></i>
              </div>
              <div class="flex-1">
                <h4 class="font-medium text-white">Chemical Propulsion</h4>
                <p class="text-xs text-gray-400 mt-1">Proven technology • Longer travel time</p>
                <div class="mt-2 text-xs text-yellow-300">6-9 months to Mars</div>
              </div>
            </label>
            
            <label class="select-card p-4 rounded-xl cursor-pointer flex items-center gap-3">
              <input type="radio" name="propulsion" value="nuclear" class="sr-only">
              <div class="w-10 h-10 rounded-lg flex items-center justify-center flex-shrink-0" style="background: rgba(108, 92, 231, 0.2);">
                <i data-lucide="zap" class="w-5 h-5" style="color: #6c5ce7;"></i>
              </div>
              <div class="flex-1">
                <h4 class="font-medium text-white">Nuclear Thermal</h4>
                <p class="text-xs text-gray-400 mt-1">2-3x more efficient • Faster travel</p>
                <div class="mt-2 text-xs text-green-300">3-4 months to Mars</div>
              </div>
            </label>
          </div>
        </div>

        <!-- Habitat Strategy -->
        <div class="section-compact glass-card rounded-2xl">
          <h2 class="text-lg font-medium text-white mb-4 flex items-center gap-3">
            <div class="w-8 h-8 rounded-lg flex items-center justify-center" style="background: rgba(0, 184, 148, 0.2);">
              <i data-lucide="home" class="w-4 h-4" style="color: #00b894;"></i>
            </div>
            Habitat Strategy
          </h2>
          <div class="grid-auto">
            <label class="select-card p-4 rounded-xl cursor-pointer">
              <input type="radio" name="habitat_strategy" value="pre_fabricated" checked class="sr-only">
              <div class="flex items-center gap-3 mb-2">
                <div class="w-8 h-8 bg-blue-500/20 rounded-lg flex items-center justify-center">
                  <i data-lucide="package" class="w-4 h-4 text-blue-400"></i>
                </div>
                <div>
                  <h4 class="font-medium text-white">Pre-fabricated</h4>
                  <p class="text-xs text-gray-400">Ready to use • High launch mass</p>
                </div>
              </div>
              <div class="info-compact">
                <div class="grid grid-cols-2 gap-2 text-xs mt-2">
                  <div class="text-green-300">✓ Quick deployment</div>
                  <div class="text-red-300">✗ Expensive launches</div>
                </div>
              </div>
            </label>
            
            <label class="select-card p-4 rounded-xl cursor-pointer">
              <input type="radio" name="habitat_strategy" value="inflatable" class="sr-only">
              <div class="flex items-center gap-3 mb-2">
                <div class="w-8 h-8 bg-purple-500/20 rounded-lg flex items-center justify-center">
                  <i data-lucide="maximize" class="w-4 h-4 text-purple-400"></i>
                </div>
                <div>
                  <h4 class="font-medium text-white">Inflatable Modules</h4>
                  <p class="text-xs text-gray-400">Large volume • Light weight</p>
                </div>
              </div>
              <div class="info-compact">
                <div class="grid grid-cols-2 gap-2 text-xs mt-2">
                  <div class="text-green-300">✓ Best volume/mass</div>
                  <div class="text-yellow-300">⚠ Complex setup</div>
                </div>
              </div>
            </label>
            
            <label class="select-card p-4 rounded-xl cursor-pointer">
              <input type="radio" name="habitat_strategy" value="isru_printed" class="sr-only">
              <div class="flex items-center gap-3 mb-2">
                <div class="w-8 h-8 bg-orange-500/20 rounded-lg flex items-center justify-center">
                  <i data-lucide="printer" class="w-4 h-4 text-orange-400"></i>
                </div>
                <div>
                  <h4 class="font-medium text-white">3D Printed (ISRU)</h4>
                  <p class="text-xs text-gray-400">Local materials • Zero launch mass</p>
                </div>
              </div>
              <div class="info-compact">
                <div class="grid grid-cols-2 gap-2 text-xs mt-2">
                  <div class="text-green-300">✓ Best radiation shield</div>
                  <div class="text-red-300">✗ Long construction</div>
                </div>
              </div>
            </label>
          </div>
        </div>

        <!-- Habitat Materials -->
        <div class="section-compact glass-card rounded-2xl">
          <h2 class="text-lg font-medium text-white mb-4 flex items-center gap-3">
            <div class="w-8 h-8 rounded-lg flex items-center justify-center" style="background: rgba(0, 206, 201, 0.2);">
              <i data-lucide="shield" class="w-4 h-4" style="color: #00cec9;"></i>
            </div>
            Structural Material
          </h2>
          <div class="grid-auto">
            <label class="select-card p-4 rounded-xl cursor-pointer">
              <input type="radio" name="habitat_material" value="aluminum" checked class="sr-only">
              <div class="flex items-center justify-between mb-3">
                <div>
                  <h4 class="font-medium text-white">Aluminum Alloy</h4>
                  <p class="text-xs text-gray-400">Standard aerospace material</p>
                </div>
                <div class="text-xs text-right">
                  <div class="text-orange-300">Rad: 4/10</div>
                  <div class="text-blue-300">Thermal: 7/10</div>
                </div>     
              </div>
              <div class="info-compact">
                <div class="space-y-2">
                  <div class="flex gap-2">
                    <div class="resistance-bar flex-1">
                      <div class="resistance-fill bg-orange-400" style="width: 40%"></div>
                    </div>
                    <span class="text-xs text-gray-400 w-16">Radiation</span>
                  </div>
                  <div class="flex gap-2">
                    <div class="resistance-bar flex-1">
                      <div class="resistance-fill bg-blue-400" style="width: 70%"></div>
                    </div>
                    <span class="text-xs text-gray-400 w-16">Thermal</span>
                  </div>
                </div>
              </div>
            </label>
            
            <label class="select-card p-4 rounded-xl cursor-pointer">
              <input type="radio" name="habitat_material" value="regolith_3d" class="sr-only">
              <div class="flex items-center justify-between mb-3">
                <div>
                  <h4 class="font-medium text-white">3D Printed Regolith</h4>
                  <p class="text-xs text-gray-400">Local soil material</p>
                </div>
                <div class="text-xs text-right">
                  <div class="text-green-300">Rad: 10/10</div>
                  <div class="text-blue-300">Thermal: 9/10</div>
                </div>
              </div>
              <div class="info-compact">
                <div class="space-y-2">
                  <div class="flex gap-2">
                    <div class="resistance-bar flex-1">
                      <div class="resistance-fill bg-green-400" style="width: 100%"></div>
                    </div>
                    <span class="text-xs text-gray-400 w-16">Radiation</span>
                  </div>
                  <div class="flex gap-2">
                    <div class="resistance-bar flex-1">
                      <div class="resistance-fill bg-blue-400" style="width: 90%"></div>
                    </div>
                    <span class="text-xs text-gray-400 w-16">Thermal</span>
                  </div>
                </div>
              </div>
            </label>
            
            <label class="select-card p-4 rounded-xl cursor-pointer">
              <input type="radio" name="habitat_material" value="polyethylene" class="sr-only">
              <div class="flex items-center justify-between mb-3">
                <div>
                  <h4 class="font-medium text-white">Polyethylene</h4>
                  <p class="text-xs text-gray-400">Hydrogen-rich plastic</p>
                </div>
                <div class="text-xs text-right">
                  <div class="text-green-300">Rad: 9/10</div>
                  <div class="text-yellow-300">Thermal: 5/10</div>
                </div>
              </div>
              <div class="info-compact">
                <div class="space-y-2">
                  <div class="flex gap-2">
                    <div class="resistance-bar flex-1">
                      <div class="resistance-fill bg-green-400" style="width: 90%"></div>
                    </div>
                    <span class="text-xs text-gray-400 w-16">Radiation</span>
                  </div>
                  <div class="flex gap-2">
                    <div class="resistance-bar flex-1">
                      <div class="resistance-fill bg-yellow-400" style="width: 50%"></div>
                    </div>
                    <span class="text-xs text-gray-400 w-16">Thermal</span>
                  </div>
                </div>
              </div>
            </label>
          </div>
        </div>

        <!-- Solar Storm Protection -->
        <div class="section-compact glass-card rounded-2xl border border-red-500/20">
          <h2 class="text-lg font-medium text-white mb-4 flex items-center gap-3">
            <div class="w-8 h-8 rounded-lg flex items-center justify-center" style="background: rgba(232, 67, 147, 0.2);">
              <i data-lucide="shield-alert" class="w-4 h-4" style="color: #e84393;"></i>
            </div>
            Solar Storm Protection
          </h2>
          <div class="mb-4">
            <label class="flex items-start gap-3 cursor-pointer">
              <input type="checkbox" name="storm_shelter" value="true" class="mt-1">
              <div>
                <h4 class="font-medium text-white">Emergency Storm Shelter</h4>
                <p class="text-sm text-gray-400 mt-1">Additional shielding for solar radiation events</p>
              </div>
            </label>
          </div>
          <div id="shelter-options" class="hidden space-y-2">
            <label class="flex items-center gap-2 text-sm cursor-pointer">
              <input type="radio" name="shelter_type" value="water_walls">
              <span class="text-gray-300">Water walls (dual-purpose resource)</span>
            </label>
            <label class="flex items-center gap-2 text-sm cursor-pointer">
              <input type="radio" name="shelter_type" value="polyethylene_layers">
              <span class="text-gray-300">Polyethylene layers (lightweight)</span>
            </label>
          </div>
        </div>

        <!-- Mission Cost Analysis -->
        <div class="section-compact glass-card rounded-2xl border border-green-500/20">
          <h2 class="text-lg font-medium text-white mb-4 flex items-center gap-3">
            <div class="w-8 h-8 rounded-lg flex items-center justify-center" style="background: rgba(0, 184, 148, 0.2);">
              <i data-lucide="dollar-sign" class="w-4 h-4" style="color: #00b894;"></i>
            </div>
            Mission Cost Analysis
          </h2>
          
          <div id="cost-breakdown" class="space-y-4">
            <!-- Launch Costs -->
            <div class="p-4 rounded-lg" style="background: rgba(31, 41, 55, 0.2); backdrop-filter: blur(6px); border: 1px solid rgba(116, 185, 255, 0.2);">
              <h3 class="font-medium text-green-300 mb-3 flex items-center gap-2">
                <i data-lucide="rocket" class="w-4 h-4"></i>
                Launch & Transportation
              </h3>
              <div class="grid grid-cols-2 gap-4 text-sm">
                <div class="space-y-2">
                  <div class="flex justify-between">
                    <span class="text-gray-300">Launch vehicles:</span>
                    <span id="launch-count" class="text-white font-mono">5-8 launches</span>
                  </div>
                  <div class="flex justify-between">
                    <span class="text-gray-300">Payload mass:</span>
                    <span id="payload-mass" class="text-white font-mono">~150 tons</span>
                  </div>
                </div>
                <div class="space-y-2">
                  <div class="flex justify-between">
                    <span class="text-gray-300">Propulsion cost:</span>
                    <span id="propulsion-cost" class="text-green-300 font-mono">$2.5B</span>
                  </div>
                  <div class="flex justify-between">
                    <span class="text-gray-300">Launch cost:</span>
                    <span id="launch-cost" class="text-green-300 font-mono">$1.2B</span>
                  </div>
                </div>
              </div>
            </div>

            <!-- Habitat Costs -->
            <div class="p-4 rounded-lg" style="background: rgba(31, 41, 55, 0.2); backdrop-filter: blur(6px); border: 1px solid rgba(116, 185, 255, 0.2);">
              <h3 class="font-medium text-blue-300 mb-3 flex items-center gap-2">
                <i data-lucide="home" class="w-4 h-4"></i>
                Habitat & Life Support
              </h3>
              <div class="grid grid-cols-2 gap-4 text-sm">
                <div class="space-y-2">
                  <div class="flex justify-between">
                    <span class="text-gray-300">Habitat modules:</span>
                    <span id="habitat-cost" class="text-blue-300 font-mono">$800M</span>
                  </div>
                  <div class="flex justify-between">
                    <span class="text-gray-300">Life support:</span>
                    <span id="life-support-cost" class="text-blue-300 font-mono">$400M</span>
                  </div>
                </div>
                <div class="space-y-2">
                  <div class="flex justify-between">
                    <span class="text-gray-300">Per crew member:</span>
                    <span id="per-crew-cost" class="text-blue-300 font-mono">$50M</span>
                  </div>
                  <div class="flex justify-between">
                    <span class="text-gray-300">Construction:</span>
                    <span id="construction-cost" class="text-blue-300 font-mono">$300M</span>
                  </div>
                </div>
              </div>
            </div>

            <!-- Operations & Contingency -->
            <div class="p-4 rounded-lg" style="background: rgba(31, 41, 55, 0.2); backdrop-filter: blur(6px); border: 1px solid rgba(116, 185, 255, 0.2);">
              <h3 class="font-medium text-orange-300 mb-3 flex items-center gap-2">
                <i data-lucide="settings" class="w-4 h-4"></i>
                Operations & Contingency
              </h3>
              <div class="grid grid-cols-2 gap-4 text-sm">
                <div class="space-y-2">
                  <div class="flex justify-between">
                    <span class="text-gray-300">Mission ops/year:</span>
                    <span id="ops-cost" class="text-orange-300 font-mono">$200M</span>
                  </div>
                  <div class="flex justify-between">
                    <span class="text-gray-300">R&D costs:</span>
                    <span id="rd-cost" class="text-orange-300 font-mono">$2.0B</span>
                  </div>
                </div>
                <div class="space-y-2">
                  <div class="flex justify-between">
                    <span class="text-gray-300">Contingency (20%):</span>
                    <span id="contingency-cost" class="text-orange-300 font-mono">$1.5B</span>
                  </div>
                  <div class="flex justify-between">
                    <span class="text-gray-300">Insurance:</span>
                    <span id="insurance-cost" class="text-orange-300 font-mono">$500M</span>
                  </div>
                </div>
              </div>
            </div>

            <!-- Total Cost -->
            <div class="p-4 rounded-lg" style="background: linear-gradient(135deg, rgba(108, 92, 231, 0.15), rgba(116, 185, 255, 0.1)); backdrop-filter: blur(8px); border: 1px solid rgba(108, 92, 231, 0.5);">
              <div class="flex justify-between items-center">
                <h3 class="font-semibold text-white text-lg">Total Mission Cost</h3>
                <span id="total-cost" class="text-2xl font-bold text-indigo-300 font-mono">$8.9B</span>
              </div>
              <div class="mt-2 text-sm text-gray-300">
                Cost per crew member: <span id="cost-per-crew" class="text-indigo-300 font-mono">$2.2B</span>
              </div>
              <div class="mt-1 text-xs text-gray-400">
                *Based on real NASA data: Artemis ($93B), SLS ($4.1B/launch), ISS ops ($150M/year)
              </div>
              <div class="mt-1 text-xs text-gray-500">
                Includes: R&D, launches, hardware, operations, 25% contingency, insurance
              </div>
            </div>
          </div>
        </div>

        <!-- Generate Mission -->
        <div class="section-compact">
          <button type="submit" class="w-full glass-card text-white font-medium py-4 px-6 rounded-2xl transition-all duration-300 flex items-center justify-center gap-3 group relative overflow-hidden" 
                  style="background: linear-gradient(135deg, rgba(108, 92, 231, 0.2), rgba(116, 185, 255, 0.2)); border: 1px solid rgba(108, 92, 231, 0.3);" 
                  onmouseover="this.style.background='linear-gradient(135deg, rgba(108, 92, 231, 0.3), rgba(116, 185, 255, 0.3))';" 
                  onmouseout="this.style.background='linear-gradient(135deg, rgba(108, 92, 231, 0.2), rgba(116, 185, 255, 0.2));'">
            <div class="floating-element">
              <i data-lucide="rocket" class="w-5 h-5" style="color: #6c5ce7;"></i>
            </div>
            <span class="text-lg font-semibold">Generate Mission Profile</span>
            <i data-lucide="arrow-right" class="w-5 h-5 group-hover:translate-x-1 transition-transform" style="color: #74b9ff;"></i>
          </button>
        </div>
    </form>
  </div>

  <script>
    // Initialize icons
    lucide.createIcons();
    
    // DOM elements
    const form = document.getElementById('expeditionForm');
    const durationSlider = document.getElementById('mission-duration');
    const durationValue = document.getElementById('mission-duration-value');
    const destinationOptions = document.getElementById('destination-options');
    const destinationInput = document.getElementById('destination-input');
    const stormShelterCheckbox = document.querySelector('input[name="storm_shelter"]');
    const shelterOptions = document.getElementById('shelter-options');
    const progressSteps = document.querySelectorAll('.progress-step');
    const crewInput = document.getElementById('crew-input');
    const crewIncrease = document.getElementById('crew-increase');
    const crewDecrease = document.getElementById('crew-decrease');

    // Destination selection handler
    destinationOptions.addEventListener('click', (e) => {
      const card = e.target.closest('.select-card');
      if (!card || !card.hasAttribute('data-value')) return;
      
      // Update destination value
      const value = card.getAttribute('data-value');
      destinationInput.value = value;
      
      // Update visual selection
      destinationOptions.querySelectorAll('.select-card').forEach(c => c.classList.remove('selected'));
      card.classList.add('selected');
      
      updateProgress();
      updateCostAnalysis();
    });

    // Radio button selections handler
    document.querySelectorAll('.select-card').forEach(card => {
      const radio = card.querySelector('input[type="radio"]');
      if (radio) {
        card.addEventListener('click', (e) => {
          e.preventDefault();
          radio.checked = true;
          
          // Update visual selection within the same section
          const section = card.closest('.section-compact');
          if (section) {
            section.querySelectorAll('.select-card').forEach(c => c.classList.remove('selected'));
          }
          card.classList.add('selected');
          
          updateProgress();
          updateCostAnalysis();
        });
      }
    });

    // Set default selections
    function setDefaults() {
      // Default destination: Mars
      const marsCard = document.querySelector('.select-card[data-value="Mars"]');
      if (marsCard) {
        marsCard.classList.add('selected');
        destinationInput.value = 'Mars';
      }

      // Default propulsion: chemical (ensure radio is checked)
      const chemicalRadio = document.querySelector('input[value="chemical"]');
      const chemicalCard = chemicalRadio?.closest('.select-card');
      if (chemicalRadio && chemicalCard) {
        chemicalRadio.checked = true;
        chemicalCard.classList.add('selected');
      }

      // Default habitat: pre-fabricated
      const prefabRadio = document.querySelector('input[value="pre_fabricated"]');
      const prefabCard = prefabRadio?.closest('.select-card');
      if (prefabRadio && prefabCard) {
        prefabRadio.checked = true;
        prefabCard.classList.add('selected');
      }

      // Default material: aluminum
      const aluminumRadio = document.querySelector('input[value="aluminum"]');
      const aluminumCard = aluminumRadio?.closest('.select-card');
      if (aluminumRadio && aluminumCard) {
        aluminumRadio.checked = true;
        aluminumCard.classList.add('selected');
      }
    }

    // Duration slider with smooth animation
    durationSlider.addEventListener('input', (e) => {
      const value = parseInt(e.target.value);
      const years = (value / 365).toFixed(1);
      durationValue.textContent = `${value} days (${years} years)`;
      updateProgress();
      updateCostAnalysis();
    });

    // Cost analysis function with REAL NASA data
    function updateCostAnalysis() {
      const crew = parseInt(document.querySelector('[name="passengers"]').value) || 4;
      const duration = parseInt(durationSlider.value) || 365;
      const destination = destinationInput.value || 'Mars';
      const propulsion = document.querySelector('input[name="propulsion"]:checked')?.value || 'chemical';
      const habitat = document.querySelector('input[name="habitat_strategy"]:checked')?.value || 'pre_fabricated';
      const material = document.querySelector('input[name="habitat_material"]:checked')?.value || 'aluminum';
      
      // REAL NASA COSTS (2024 USD, inflation-adjusted)
      // Based on Artemis Program, SLS, Orion, and Mars mission studies
      
      let launchCost = 0;
      let habitatCost = 0;
      let lifeSupportCost = 0;
      let rdCost = 0;
      let opsCost = 0;
      
      // Launch costs based on real NASA data
      // SLS cost: $4.1B per launch, Falcon Heavy: $150M, Starship (target): $50M
      if (destination === 'Orbit') {
        launchCost = Math.ceil(crew / 7) * 150; // Falcon Heavy equivalent
        rdCost = 800; // ISS-level R&D
        habitatCost = crew * 50; // Space station modules cost ~$50M per crew
        lifeSupportCost = crew * 25; // ECLSS cost per crew
        opsCost = (duration / 365) * 150; // ISS operations ~$150M/year
      } else if (destination === 'Moon') {
        // Artemis Program real costs
        launchCost = Math.ceil(crew / 4) * 4100; // SLS launches at $4.1B each
        rdCost = 6500; // Artemis R&D costs (real)
        habitatCost = crew * 200; // Lunar Gateway/Base modules
        lifeSupportCost = crew * 75; // Advanced ECLSS for lunar
        opsCost = (duration / 365) * 400; // Lunar operations
      } else { // Mars
        // Mars mission estimates from NASA studies
        launchCost = Math.ceil(crew / 4) * 2500; // Starship/SLS hybrid approach
        rdCost = 15000; // Mars mission R&D (NASA estimates 2020-2024)
        habitatCost = crew * 300; // Mars habitat modules
        lifeSupportCost = crew * 100; // Closed-loop life support
        opsCost = (duration / 365) * 500; // Mars operations
      }
      
      // Propulsion system adjustments (real data)
      if (propulsion === 'nuclear') {
        if (destination === 'Mars') {
          launchCost *= 0.65; // Nuclear thermal reduces propellant mass
          rdCost += 3000; // Nuclear propulsion R&D (NASA NERVA estimates)
        }
      }
      
      // Habitat strategy adjustments (NASA studies)
      if (habitat === 'inflatable') {
        habitatCost *= 0.4; // Bigelow/NASA inflatable studies
        launchCost *= 0.7; // Reduced launch mass
      } else if (habitat === 'isru_printed') {
        habitatCost *= 0.15; // 85% cost reduction using local materials
        launchCost *= 0.3; // Minimal launch requirements
        rdCost += 2000; // ISRU technology development
      }
      
      // Material cost adjustments (engineering estimates)
      if (material === 'regolith_3d') {
        habitatCost *= 0.1; // 90% cost reduction for local materials
      } else if (material === 'polyethylene') {
        habitatCost *= 1.3; // Specialized radiation shielding
        lifeSupportCost *= 1.1; // Enhanced life support integration
      }
      
      // Scale factors for crew size (non-linear)
      const crewFactor = Math.pow(crew / 4, 0.8); // Economics of scale
      habitatCost *= crewFactor;
      lifeSupportCost *= crewFactor;
      
      // Total mission cost calculation
      const totalBeforeContingency = launchCost + habitatCost + lifeSupportCost + rdCost + opsCost;
      const contingency = totalBeforeContingency * 0.25; // NASA uses 25% for new missions
      const insurance = totalBeforeContingency * 0.03; // Government mission insurance
      const totalCost = totalBeforeContingency + contingency + insurance;
      
      // Calculate launches needed (realistic)
      let launchesNeeded = 0;
      if (destination === 'Orbit') {
        launchesNeeded = Math.ceil(crew / 7) + Math.ceil((habitatCost / 100) / 22); // Falcon Heavy payload
      } else if (destination === 'Moon') {
        launchesNeeded = Math.ceil(crew / 4) + Math.ceil((habitatCost / 100) / 26); // SLS payload
      } else { // Mars
        launchesNeeded = Math.ceil(crew / 6) + Math.ceil((habitatCost / 100) / 100); // Starship payload
      }
      
      // Update UI with real costs
      document.getElementById('launch-count').textContent = launchesNeeded + ' launches';
      document.getElementById('payload-mass').textContent = '~' + Math.round(crew * 15 + (habitatCost / 100) * 5) + ' tons';
      document.getElementById('propulsion-cost').textContent = '$' + (launchCost * 0.7 / 1000).toFixed(1) + 'B';
      document.getElementById('launch-cost').textContent = '$' + (launchCost * 0.3 / 1000).toFixed(1) + 'B';
      document.getElementById('habitat-cost').textContent = '$' + Math.round(habitatCost) + 'M';
      document.getElementById('life-support-cost').textContent = '$' + Math.round(lifeSupportCost) + 'M';
      document.getElementById('per-crew-cost').textContent = '$' + Math.round(lifeSupportCost / crew) + 'M';
      document.getElementById('construction-cost').textContent = '$' + Math.round(habitatCost * 0.4) + 'M';
      document.getElementById('ops-cost').textContent = '$' + Math.round(opsCost) + 'M/year';
      document.getElementById('rd-cost').textContent = '$' + (rdCost / 1000).toFixed(1) + 'B';
      document.getElementById('contingency-cost').textContent = '$' + (contingency / 1000).toFixed(1) + 'B';
      document.getElementById('insurance-cost').textContent = '$' + Math.round(insurance) + 'M';
      document.getElementById('total-cost').textContent = '$' + (totalCost / 1000).toFixed(1) + 'B';
      document.getElementById('cost-per-crew').textContent = '$' + (totalCost / crew / 1000).toFixed(2) + 'B';
    }

    // Storm shelter toggle
    stormShelterCheckbox.addEventListener('change', (e) => {
      if (e.target.checked) {
        shelterOptions.classList.remove('hidden');
        // Auto-select water walls as default
        const waterWalls = shelterOptions.querySelector('input[value="water_walls"]');
        if (waterWalls) waterWalls.checked = true;
      } else {
        shelterOptions.classList.add('hidden');
        shelterOptions.querySelectorAll('input').forEach(input => input.checked = false);
      }
    });

    // Progress tracking
    function updateProgress() {
      let completedSteps = 0;
      
      // Check if destination is selected
      if (destinationInput.value && destinationInput.value.trim() !== '') {
        completedSteps++;
      }
      
      // Check if all systems are selected
      const requiredSelections = ['propulsion', 'habitat_strategy', 'habitat_material'];
      const selectedCount = requiredSelections.filter(name => 
        document.querySelector(`input[name="${name}"]:checked`)
      ).length;
      
      if (selectedCount === requiredSelections.length) {
        completedSteps++;
      }
      
      // Check if duration and crew are customized (optional step)
      const crewChanged = document.querySelector('[name="passengers"]').value !== '4';
      const durationChanged = durationSlider.value !== '365';
      if (crewChanged || durationChanged) {
        completedSteps++;
      }

      // Update progress indicators
      progressSteps.forEach((step, index) => {
        step.classList.remove('active', 'completed');
        if (index < completedSteps) {
          step.classList.add('completed');
        } else if (index === completedSteps) {
          step.classList.add('active');
        }
      });
    }

    // Form submission with validation and smooth transition
    form.addEventListener('submit', async (e) => {
      e.preventDefault();
      
      // Validate required fields
      if (!destinationInput.value) {
        showNotification('Please select a destination', 'error');
        return;
      }

      const requiredFields = ['propulsion', 'habitat_strategy', 'habitat_material'];
      for (const field of requiredFields) {
        if (!document.querySelector(`input[name="${field}"]:checked`)) {
          showNotification(`Please select a ${field.replace('_', ' ')}`, 'error');
          return;
        }
      }

      // Collect form data
      const formData = new FormData(form);
      const missionData = Object.fromEntries(formData.entries());
      
      // Add metadata
      missionData.timestamp = new Date().toISOString();
      missionData.version = '3.0';
      missionData.generated_by = 'NASA PureFlow Mission Designer';
      
      // Store and redirect
      localStorage.setItem('missionProfile', JSON.stringify(missionData));
      
      // Show success and redirect to technical analysis
      showNotification('Mission profile generated successfully!', 'success');
      
      setTimeout(() => {
        window.location.href = './technical-analysis.html';
      }, 1000);
    });

    // Notification system
    function showNotification(message, type = 'info') {
      const notification = document.createElement('div');
      notification.className = `fixed top-4 right-4 z-50 p-4 rounded-lg shadow-lg transition-all duration-300 transform translate-x-full ${
        type === 'error' ? 'bg-red-500/90' : 
        type === 'success' ? 'bg-green-500/90' : 'bg-blue-500/90'
      } text-white backdrop-blur-sm`;
      notification.textContent = message;
      
      document.body.appendChild(notification);
      
      setTimeout(() => {
        notification.classList.remove('translate-x-full');
      }, 100);
      
      setTimeout(() => {
        notification.classList.add('translate-x-full');
        setTimeout(() => notification.remove(), 300);
      }, 3000);
    }

    // Back button
    document.getElementById('backToHome').addEventListener('click', () => {
      window.location.href = '../home/home.html';
    });

    // Crew size controls
    crewIncrease.addEventListener('click', () => {
      const currentValue = parseInt(crewInput.value);
      if (currentValue < 50) {
        crewInput.value = currentValue + 1;
        updateCostAnalysis();
        updateProgress();
      }
    });
    
    crewDecrease.addEventListener('click', () => {
      const currentValue = parseInt(crewInput.value);
      if (currentValue > 1) {
        crewInput.value = currentValue - 1;
        updateCostAnalysis();
        updateProgress();
      }
    });
    
    // Add change listeners for cost updates
    crewInput.addEventListener('change', () => {
      // Validate input range
      const value = parseInt(crewInput.value);
      if (value < 1) crewInput.value = 1;
      if (value > 50) crewInput.value = 50;
      updateCostAnalysis();
      updateProgress();
    });
    
    // Initialize
    setDefaults();
    updateProgress();
    updateCostAnalysis();
    
    // Refresh icons periodically for dynamic content
    setInterval(() => {
      lucide.createIcons();
    }, 1000);
  </script>
</body>
</html>
<|MERGE_RESOLUTION|>--- conflicted
+++ resolved
@@ -1,1290 +1,1286 @@
-<!DOCTYPE html>
-<html lang="en">
-<head>
-  <meta charset="UTF-8">
-  <meta name="viewport" content="width=device-width, initial-scale=1.0">
-  <title>PureFlow - NASA Mission Designer</title>
-  <script src="https://cdn.tailwindcss.com"></script>
-<<<<<<< HEAD
-  <link rel="icon" href="../../img/favicon.ico" type="image/x-icon">
-=======
-  <script src="https://unpkg.com/lucide@latest/dist/umd/lucide.js"></script>
-  <link href="https://fonts.googleapis.com/css2?family=Inter:wght@300;400;500;600;700&display=swap" rel="stylesheet">
-  <!-- Favicon -->
-    <link rel="icon" href="../../img/favicon.ico" type="image/x-icon">
->>>>>>> ccd029b5
-  <style>
-    /* ==========================================================================
-       RESET & BASE CONFIGURATION
-       ========================================================================== */
-    * { margin: 0; padding: 0; box-sizing: border-box; }
-    
-    :root {
-      /* Space Palette - Deep Space Colors */
-      --space-void: #0a0a0f;
-      --space-deep: #0f0f1a;
-      --space-dark: #1a1a2e;
-      --space-medium: #16213e;
-      --space-blue: #0f3460;
-      
-      /* Cosmic Accents */
-      --nebula-purple: #6c5ce7;
-      --nebula-blue: #74b9ff;
-      --nebula-cyan: #00cec9;
-      --star-white: #ddd6fe;
-      --star-yellow: #fdcb6e;
-      --mars-red: #e84393;
-      --asteroid-gray: #636e72;
-      
-      /* Functional Colors */
-      --success-green: #00b894;
-      --warning-orange: #e17055;
-      --error-red: #d63031;
-      
-      /* Glass Effects */
-      --glass-bg: rgba(15, 15, 26, 0.75);
-      --glass-border: rgba(116, 185, 255, 0.15);
-      --card-bg: rgba(26, 26, 46, 0.85);
-      --card-border: rgba(116, 185, 255, 0.2);
-    }
-    
-    body {
-      font-family: 'Inter', sans-serif;
-      background-image: url('https://images.unsplash.com/photo-1451187580459-43490279c0fa?q=80&w=2072&auto=format&fit=crop');
-      background-size: cover;
-      background-position: center;
-      background-attachment: fixed;
-      color: var(--star-white);
-      overflow-x: hidden;
-      position: relative;
-    }
-    
-    body::before {
-      content: '';
-      position: fixed;
-      top: 0;
-      left: 0;
-      right: 0;
-      bottom: 0;
-      background: linear-gradient(135deg, 
-        rgba(10, 10, 15, 0.15) 0%, 
-        rgba(15, 15, 26, 0.1) 30%, 
-        rgba(26, 26, 46, 0.05) 70%, 
-        rgba(15, 33, 96, 0.1) 100%);
-      pointer-events: none;
-      z-index: -1;
-    }
-    
-    body::after {
-      content: '';
-      position: fixed;
-      top: 0;
-      left: 0;
-      right: 0;
-      bottom: 0;
-      background-image: 
-        radial-gradient(circle at 20% 20%, var(--nebula-purple) 0%, transparent 50%),
-        radial-gradient(circle at 80% 80%, var(--nebula-blue) 0%, transparent 50%),
-        radial-gradient(circle at 40% 90%, var(--nebula-cyan) 0%, transparent 50%);
-      opacity: 0.05;
-      pointer-events: none;
-      z-index: -1;
-    }
-    
-    /* ==========================================================================
-       GLASS MORPHISM SYSTEM
-       ========================================================================== */
-    .glass-card { 
-      background: rgba(15, 15, 26, 0.2);
-      backdrop-filter: blur(15px);
-      border: 1px solid rgba(116, 185, 255, 0.3);
-      box-shadow: 
-        0 8px 32px rgba(0, 0, 0, 0.3),
-        inset 0 1px 0 rgba(116, 185, 255, 0.2),
-        0 0 60px rgba(116, 185, 255, 0.1);
-    }
-    
-    /* ==========================================================================
-       SELECTION CARDS SYSTEM
-       ========================================================================== */
-    .select-card { 
-      background: rgba(26, 26, 46, 0.25);
-      backdrop-filter: blur(8px);
-      border: 2px solid rgba(116, 185, 255, 0.4);
-      transition: all 0.3s cubic-bezier(0.4, 0, 0.2, 1);
-      cursor: pointer;
-      position: relative;
-      overflow: hidden;
-    }
-    
-    .select-card::before {
-      content: '';
-      position: absolute;
-      top: 0;
-      left: 0;
-      right: 0;
-      bottom: 0;
-      background: linear-gradient(135deg, var(--nebula-purple), var(--nebula-blue));
-      opacity: 0;
-      transition: opacity 0.3s ease;
-      z-index: 0;
-    }
-    
-    .select-card:hover { 
-      border-color: var(--nebula-blue);
-      transform: translateY(-3px);
-      box-shadow: 
-        0 20px 40px rgba(116, 185, 255, 0.2),
-        0 0 20px rgba(116, 185, 255, 0.1);
-    }
-    
-    .select-card:hover::before {
-      opacity: 0.05;
-    }
-    
-    .select-card.selected { 
-      border-color: var(--nebula-purple);
-      background: rgba(108, 92, 231, 0.1);
-      box-shadow: 
-        0 0 30px rgba(108, 92, 231, 0.3),
-        inset 0 1px 0 rgba(108, 92, 231, 0.2);
-    }
-    
-    .select-card.selected::before {
-      opacity: 0.1;
-    }
-    
-    .select-card.selected::after {
-      content: '✓';
-      position: absolute;
-      top: 12px;
-      right: 12px;
-      color: var(--star-white);
-      font-size: 14px;
-      font-weight: bold;
-      background: var(--nebula-purple);
-      width: 24px;
-      height: 24px;
-      border-radius: 50%;
-      display: flex;
-      align-items: center;
-      justify-content: center;
-      z-index: 2;
-      box-shadow: 0 0 10px rgba(108, 92, 231, 0.5);
-    }
-    
-    /* ==========================================================================
-       INTERACTIVE ELEMENTS
-       ========================================================================== */
-    .info-compact {
-      display: none;
-      font-size: 12px;
-      opacity: 0;
-      max-height: 0;
-      transition: all 0.4s cubic-bezier(0.4, 0, 0.2, 1);
-      background: rgba(15, 15, 26, 0.4);
-      backdrop-filter: blur(8px);
-      border-radius: 8px;
-      padding: 0;
-      overflow: hidden;
-    }
-    
-    .select-card.selected .info-compact {
-      display: block;
-      opacity: 1;
-      max-height: 200px;
-      padding: 12px;
-      border: 1px solid rgba(116, 185, 255, 0.4);
-      box-shadow: inset 0 1px 0 rgba(116, 185, 255, 0.2);
-    }
-    
-    /* ==========================================================================
-       PROGRESS SYSTEM
-       ========================================================================== */
-    .progress-step {
-      width: 16px;
-      height: 16px;
-      border-radius: 50%;
-      background: var(--asteroid-gray);
-      transition: all 0.4s cubic-bezier(0.4, 0, 0.2, 1);
-      position: relative;
-      border: 2px solid transparent;
-    }
-    
-    .progress-step.active {
-      background: var(--nebula-purple);
-      box-shadow: 
-        0 0 15px rgba(108, 92, 231, 0.6),
-        0 0 25px rgba(108, 92, 231, 0.3);
-      border-color: var(--star-white);
-      transform: scale(1.2);
-    }
-    
-    .progress-step.completed {
-      background: var(--success-green);
-      box-shadow: 0 0 10px rgba(0, 184, 148, 0.4);
-    }
-    
-    .progress-step.completed::after {
-      content: '✓';
-      position: absolute;
-      top: 50%;
-      left: 50%;
-      transform: translate(-50%, -50%);
-      color: white;
-      font-size: 10px;
-      font-weight: bold;
-    }
-    
-    /* ==========================================================================
-       ANIMATIONS
-       ========================================================================== */
-    .floating-element {
-      animation: float 4s ease-in-out infinite;
-    }
-    
-    @keyframes float {
-      0%, 100% { transform: translateY(0px) rotate(0deg); }
-      25% { transform: translateY(-5px) rotate(1deg); }
-      50% { transform: translateY(-10px) rotate(0deg); }
-      75% { transform: translateY(-5px) rotate(-1deg); }
-    }
-    
-    @keyframes pulse {
-      0%, 100% { opacity: 1; }
-      50% { opacity: 0.7; }
-    }
-    
-    .pulse {
-      animation: pulse 2s ease-in-out infinite;
-    }
-    
-    /* ==========================================================================
-       FORM CONTROLS
-       ========================================================================== */
-    .slider-thumb {
-      -webkit-appearance: none;
-      appearance: none;
-      background: transparent;
-      cursor: pointer;
-      height: 6px;
-      border-radius: 3px;
-    }
-    
-    .slider-thumb::-webkit-slider-track {
-      background: linear-gradient(90deg, var(--space-blue), var(--nebula-cyan));
-      height: 6px;
-      border-radius: 3px;
-      border: 1px solid var(--card-border);
-    }
-    
-    .slider-thumb::-webkit-slider-thumb {
-      -webkit-appearance: none;
-      appearance: none;
-      height: 24px;
-      width: 24px;
-      border-radius: 50%;
-      background: linear-gradient(135deg, var(--nebula-purple), var(--nebula-blue));
-      border: 2px solid var(--star-white);
-      cursor: pointer;
-      box-shadow: 
-        0 0 15px rgba(108, 92, 231, 0.5),
-        0 4px 8px rgba(0, 0, 0, 0.3);
-      position: relative;
-    }
-    
-    .slider-thumb::-moz-range-track {
-      background: linear-gradient(90deg, var(--space-blue), var(--nebula-cyan));
-      height: 6px;
-      border-radius: 3px;
-      border: 1px solid var(--card-border);
-    }
-    
-    .slider-thumb::-moz-range-thumb {
-      height: 24px;
-      width: 24px;
-      border-radius: 50%;
-      background: linear-gradient(135deg, var(--nebula-purple), var(--nebula-blue));
-      border: 2px solid var(--star-white);
-      cursor: pointer;
-      box-shadow: 
-        0 0 15px rgba(108, 92, 231, 0.5),
-        0 4px 8px rgba(0, 0, 0, 0.3);
-    }
-    
-    /* ==========================================================================
-       RESISTANCE BARS (Material Analysis)
-       ========================================================================== */
-    .resistance-bar {
-      height: 6px;
-      background: var(--space-medium);
-      border-radius: 3px;
-      overflow: hidden;
-      border: 1px solid var(--card-border);
-      position: relative;
-    }
-    
-    .resistance-bar::before {
-      content: '';
-      position: absolute;
-      top: 0;
-      left: 0;
-      right: 0;
-      bottom: 0;
-      background: linear-gradient(90deg, transparent, rgba(255, 255, 255, 0.1), transparent);
-      animation: shimmer 2s infinite;
-    }
-    
-    @keyframes shimmer {
-      0% { transform: translateX(-100%); }
-      100% { transform: translateX(100%); }
-    }
-    
-    .resistance-fill {
-      height: 100%;
-      transition: width 1s cubic-bezier(0.4, 0, 0.2, 1);
-      position: relative;
-      border-radius: 3px;
-    }
-    
-    /* ==========================================================================
-       LAYOUT SYSTEM
-       ========================================================================== */
-    .section-compact { 
-      padding: 2rem;
-      margin-bottom: 1.5rem;
-      position: relative;
-    }
-    
-    .section-compact::before {
-      content: '';
-      position: absolute;
-      top: 0;
-      left: 0;
-      right: 0;
-      height: 1px;
-      background: linear-gradient(90deg, transparent, var(--nebula-blue), transparent);
-    }
-    
-    .grid-auto { 
-      display: grid;
-      grid-template-columns: repeat(auto-fit, minmax(300px, 1fr));
-      gap: 1.5rem;
-    }
-    
-    /* ==========================================================================
-       RESPONSIVE DESIGN
-       ========================================================================== */
-    @media (max-width: 768px) {
-      .grid-auto { 
-        grid-template-columns: 1fr;
-        gap: 1rem;
-      }
-      .section-compact { 
-        padding: 1.5rem;
-        margin-bottom: 1rem;
-      }
-      
-      .progress-step {
-        width: 12px;
-        height: 12px;
-      }
-    }
-    
-    @media (max-width: 480px) {
-      .section-compact {
-        padding: 1rem;
-      }
-    }
-  </style>
-</head>
-<body class="text-white min-h-screen">
-  <div class="min-h-screen flex items-center justify-center p-4">
-    <div class="glass-card rounded-3xl w-full max-w-5xl">
-      
-      <!-- Header with Progress -->
-      <div class="p-6 border-b border-gray-700/30">
-        <div class="flex justify-between items-start mb-4">
-          <div>
-            <h1 class="text-3xl font-light text-white mb-2">NASA Mission Designer</h1>
-            <p class="text-gray-300 text-sm font-light">Configure your space mission parameters</p>
-          </div>
-          <button id="backToHome" class="glass-card px-4 py-2 rounded-xl text-sm font-medium text-gray-300 hover:text-white transition-all hover:scale-105">
-            <i data-lucide="arrow-left" class="w-4 h-4 inline mr-2"></i>Back
-          </button>
-        </div>
-        
-        <!-- Progress Indicator (Compact) -->
-        <div class="flex items-center gap-2">
-          <div class="progress-step active"></div>
-          <div class="h-px bg-gray-600 flex-1"></div>
-          <div class="progress-step" id="step-2"></div>
-          <div class="h-px bg-gray-600 flex-1"></div>
-          <div class="progress-step" id="step-3"></div>
-        </div>
-      </div>
-    
-      <form id="expeditionForm" class="p-6 space-y-6">
-        
-        <!-- Mission Parameters (Compact) -->
-        <div class="section-compact glass-card rounded-2xl">
-          <h2 class="text-lg font-medium text-white mb-4 flex items-center gap-3">
-            <div class="w-8 h-8 rounded-lg flex items-center justify-center" style="background: rgba(108, 92, 231, 0.2);">
-              <i data-lucide="users" class="w-4 h-4" style="color: #6c5ce7;"></i>
-            </div>
-            Mission Parameters
-          </h2>
-          <div class="grid md:grid-cols-2 gap-4">
-            <div class="space-y-2">
-              <label class="block text-sm font-medium text-gray-300">Crew Size</label>
-              <div class="relative">
-                <input type="number" name="passengers" id="crew-input" min="1" max="50" value="4" required 
-                       class="w-full px-3 py-2 pr-12 rounded-lg text-white focus:ring-2 focus:border-transparent text-center font-mono" 
-                       style="background: rgba(31, 41, 55, 0.3); backdrop-filter: blur(6px); border: 1px solid rgba(116, 185, 255, 0.4);">
-                <div class="absolute right-1 top-1/2 transform -translate-y-1/2 flex flex-col">
-                  <button type="button" id="crew-increase" class="w-8 h-4 flex items-center justify-center text-gray-300 hover:text-white transition-colors rounded-t" style="background: rgba(116, 185, 255, 0.2);">
-                    <i data-lucide="chevron-up" class="w-3 h-3"></i>
-                  </button>
-                  <button type="button" id="crew-decrease" class="w-8 h-4 flex items-center justify-center text-gray-300 hover:text-white transition-colors rounded-b" style="background: rgba(116, 185, 255, 0.2);">
-                    <i data-lucide="chevron-down" class="w-3 h-3"></i>
-                  </button>
-                </div>
-              </div>
-              <div class="text-xs text-gray-400">Enter any number from 1 to 50 crew members</div>
-            </div>
-            <div class="space-y-3">
-              <div class="flex items-center justify-between">
-                <label class="text-sm font-medium text-gray-300">Mission Duration</label>
-                <span id="mission-duration-value" class="font-mono text-sm px-2 py-1 rounded" style="color: #6c5ce7; background: rgba(31, 41, 55, 0.3); backdrop-filter: blur(6px);">365 days (1.0 years)</span>
-              </div>
-              <div class="relative">
-                <input type="range" id="mission-duration" name="duration" min="90" max="1800" value="365" step="15" 
-                       class="w-full h-3 bg-gray-700 rounded-lg appearance-none cursor-pointer slider-thumb">
-                <div class="flex justify-between text-xs text-gray-400 mt-1">
-                  <span>90 days</span>
-                  <span>1 year</span>
-                  <span>3 years</span>
-                  <span>5 years</span>
-                </div>
-              </div>
-            </div>
-          </div>
-        </div>
-
-        <!-- Destination Selection -->
-        <div class="section-compact glass-card rounded-2xl">
-          <h2 class="text-lg font-medium text-white mb-4 flex items-center gap-3">
-            <div class="w-8 h-8 rounded-lg flex items-center justify-center" style="background: rgba(116, 185, 255, 0.2);">
-              <i data-lucide="target" class="w-4 h-4" style="color: #74b9ff;"></i>
-            </div>
-            Mission Destination
-          </h2>
-          <div id="destination-options" class="grid-auto">
-            <div class="select-card p-4 rounded-xl" data-value="Moon">
-              <div class="flex items-center gap-3 mb-2">
-                <i data-lucide="moon" class="w-6 h-6 text-blue-400"></i>
-                <div>
-                  <h3 class="font-semibold text-white">Moon</h3>
-                  <p class="text-xs text-gray-400">3 days • 1/6g • Water ice available</p>
-                </div>
-              </div>
-              <div class="info-compact mt-3 space-y-2">
-                <div class="grid grid-cols-3 gap-2 text-xs">
-                  <div class="text-center p-2 bg-red-500/20 rounded">
-                    <div class="text-red-400 font-semibold">Radiation</div>
-                    <div class="text-red-300">Extreme</div>
-                  </div>
-                  <div class="text-center p-2 bg-yellow-500/20 rounded">
-                    <div class="text-yellow-400 font-semibold">Resources</div>
-                    <div class="text-yellow-300">Limited</div>
-                  </div>
-                  <div class="text-center p-2 bg-green-500/20 rounded">
-                    <div class="text-green-400 font-semibold">Access</div>
-                    <div class="text-green-300">Easy</div>
-                  </div>
-                </div>
-              </div>
-            </div>
-            
-            <div class="select-card p-4 rounded-xl" data-value="Mars">
-              <div class="flex items-center gap-3 mb-2">
-                <i data-lucide="map-pin" class="w-6 h-6 text-red-400"></i>
-                <div>
-                  <h3 class="font-semibold text-white">Mars</h3>
-                  <p class="text-xs text-gray-400">6-9 months • 1/3g • Rich resources</p>
-                </div>
-              </div>
-              <div class="info-compact mt-3 space-y-2">
-                <div class="grid grid-cols-3 gap-2 text-xs">
-                  <div class="text-center p-2 bg-orange-500/20 rounded">
-                    <div class="text-orange-400 font-semibold">Radiation</div>
-                    <div class="text-orange-300">High</div>
-                  </div>
-                  <div class="text-center p-2 bg-green-500/20 rounded">
-                    <div class="text-green-400 font-semibold">Resources</div>
-                    <div class="text-green-300">Abundant</div>
-                  </div>
-                  <div class="text-center p-2 bg-red-500/20 rounded">
-                    <div class="text-red-400 font-semibold">Access</div>
-                    <div class="text-red-300">Difficult</div>
-                  </div>
-                </div>
-              </div>
-            </div>
-            
-            <div class="select-card p-4 rounded-xl" data-value="Orbit">
-              <div class="flex items-center gap-3 mb-2">
-                <i data-lucide="satellite" class="w-6 h-6 text-purple-400"></i>
-                <div>
-                  <h3 class="font-semibold text-white">Earth Orbit</h3>
-                  <p class="text-xs text-gray-400">Immediate • 0g • No local resources</p>
-                </div>
-              </div>
-              <div class="info-compact mt-3 space-y-2">
-                <div class="grid grid-cols-3 gap-2 text-xs">
-                  <div class="text-center p-2 bg-red-500/20 rounded">
-                    <div class="text-red-400 font-semibold">Radiation</div>
-                    <div class="text-red-300">Extreme</div>
-                  </div>
-                  <div class="text-center p-2 bg-red-500/20 rounded">
-                    <div class="text-red-400 font-semibold">Resources</div>
-                    <div class="text-red-300">None</div>
-                  </div>
-                  <div class="text-center p-2 bg-green-500/20 rounded">
-                    <div class="text-green-400 font-semibold">Access</div>
-                    <div class="text-green-300">Immediate</div>
-                  </div>
-                </div>
-              </div>
-            </div>
-          </div>
-          <input type="hidden" name="destination" id="destination-input" required>
-        </div>
-
-        <!-- Transportation System -->
-        <div class="section-compact glass-card rounded-2xl">
-          <h2 class="text-lg font-medium text-white mb-4 flex items-center gap-3">
-            <div class="w-8 h-8 rounded-lg flex items-center justify-center" style="background: rgba(253, 203, 110, 0.2);">
-              <i data-lucide="rocket" class="w-4 h-4" style="color: #fdcb6e;"></i>
-            </div>
-            Transportation System
-          </h2>
-          <div class="grid md:grid-cols-2 gap-3">
-            <label class="select-card p-4 rounded-xl cursor-pointer flex items-center gap-3">
-              <input type="radio" name="propulsion" value="chemical" checked class="sr-only">
-              <div class="w-10 h-10 rounded-lg flex items-center justify-center flex-shrink-0" style="background: rgba(116, 185, 255, 0.2);">
-                <i data-lucide="flame" class="w-5 h-5" style="color: #74b9ff;"></i>
-              </div>
-              <div class="flex-1">
-                <h4 class="font-medium text-white">Chemical Propulsion</h4>
-                <p class="text-xs text-gray-400 mt-1">Proven technology • Longer travel time</p>
-                <div class="mt-2 text-xs text-yellow-300">6-9 months to Mars</div>
-              </div>
-            </label>
-            
-            <label class="select-card p-4 rounded-xl cursor-pointer flex items-center gap-3">
-              <input type="radio" name="propulsion" value="nuclear" class="sr-only">
-              <div class="w-10 h-10 rounded-lg flex items-center justify-center flex-shrink-0" style="background: rgba(108, 92, 231, 0.2);">
-                <i data-lucide="zap" class="w-5 h-5" style="color: #6c5ce7;"></i>
-              </div>
-              <div class="flex-1">
-                <h4 class="font-medium text-white">Nuclear Thermal</h4>
-                <p class="text-xs text-gray-400 mt-1">2-3x more efficient • Faster travel</p>
-                <div class="mt-2 text-xs text-green-300">3-4 months to Mars</div>
-              </div>
-            </label>
-          </div>
-        </div>
-
-        <!-- Habitat Strategy -->
-        <div class="section-compact glass-card rounded-2xl">
-          <h2 class="text-lg font-medium text-white mb-4 flex items-center gap-3">
-            <div class="w-8 h-8 rounded-lg flex items-center justify-center" style="background: rgba(0, 184, 148, 0.2);">
-              <i data-lucide="home" class="w-4 h-4" style="color: #00b894;"></i>
-            </div>
-            Habitat Strategy
-          </h2>
-          <div class="grid-auto">
-            <label class="select-card p-4 rounded-xl cursor-pointer">
-              <input type="radio" name="habitat_strategy" value="pre_fabricated" checked class="sr-only">
-              <div class="flex items-center gap-3 mb-2">
-                <div class="w-8 h-8 bg-blue-500/20 rounded-lg flex items-center justify-center">
-                  <i data-lucide="package" class="w-4 h-4 text-blue-400"></i>
-                </div>
-                <div>
-                  <h4 class="font-medium text-white">Pre-fabricated</h4>
-                  <p class="text-xs text-gray-400">Ready to use • High launch mass</p>
-                </div>
-              </div>
-              <div class="info-compact">
-                <div class="grid grid-cols-2 gap-2 text-xs mt-2">
-                  <div class="text-green-300">✓ Quick deployment</div>
-                  <div class="text-red-300">✗ Expensive launches</div>
-                </div>
-              </div>
-            </label>
-            
-            <label class="select-card p-4 rounded-xl cursor-pointer">
-              <input type="radio" name="habitat_strategy" value="inflatable" class="sr-only">
-              <div class="flex items-center gap-3 mb-2">
-                <div class="w-8 h-8 bg-purple-500/20 rounded-lg flex items-center justify-center">
-                  <i data-lucide="maximize" class="w-4 h-4 text-purple-400"></i>
-                </div>
-                <div>
-                  <h4 class="font-medium text-white">Inflatable Modules</h4>
-                  <p class="text-xs text-gray-400">Large volume • Light weight</p>
-                </div>
-              </div>
-              <div class="info-compact">
-                <div class="grid grid-cols-2 gap-2 text-xs mt-2">
-                  <div class="text-green-300">✓ Best volume/mass</div>
-                  <div class="text-yellow-300">⚠ Complex setup</div>
-                </div>
-              </div>
-            </label>
-            
-            <label class="select-card p-4 rounded-xl cursor-pointer">
-              <input type="radio" name="habitat_strategy" value="isru_printed" class="sr-only">
-              <div class="flex items-center gap-3 mb-2">
-                <div class="w-8 h-8 bg-orange-500/20 rounded-lg flex items-center justify-center">
-                  <i data-lucide="printer" class="w-4 h-4 text-orange-400"></i>
-                </div>
-                <div>
-                  <h4 class="font-medium text-white">3D Printed (ISRU)</h4>
-                  <p class="text-xs text-gray-400">Local materials • Zero launch mass</p>
-                </div>
-              </div>
-              <div class="info-compact">
-                <div class="grid grid-cols-2 gap-2 text-xs mt-2">
-                  <div class="text-green-300">✓ Best radiation shield</div>
-                  <div class="text-red-300">✗ Long construction</div>
-                </div>
-              </div>
-            </label>
-          </div>
-        </div>
-
-        <!-- Habitat Materials -->
-        <div class="section-compact glass-card rounded-2xl">
-          <h2 class="text-lg font-medium text-white mb-4 flex items-center gap-3">
-            <div class="w-8 h-8 rounded-lg flex items-center justify-center" style="background: rgba(0, 206, 201, 0.2);">
-              <i data-lucide="shield" class="w-4 h-4" style="color: #00cec9;"></i>
-            </div>
-            Structural Material
-          </h2>
-          <div class="grid-auto">
-            <label class="select-card p-4 rounded-xl cursor-pointer">
-              <input type="radio" name="habitat_material" value="aluminum" checked class="sr-only">
-              <div class="flex items-center justify-between mb-3">
-                <div>
-                  <h4 class="font-medium text-white">Aluminum Alloy</h4>
-                  <p class="text-xs text-gray-400">Standard aerospace material</p>
-                </div>
-                <div class="text-xs text-right">
-                  <div class="text-orange-300">Rad: 4/10</div>
-                  <div class="text-blue-300">Thermal: 7/10</div>
-                </div>     
-              </div>
-              <div class="info-compact">
-                <div class="space-y-2">
-                  <div class="flex gap-2">
-                    <div class="resistance-bar flex-1">
-                      <div class="resistance-fill bg-orange-400" style="width: 40%"></div>
-                    </div>
-                    <span class="text-xs text-gray-400 w-16">Radiation</span>
-                  </div>
-                  <div class="flex gap-2">
-                    <div class="resistance-bar flex-1">
-                      <div class="resistance-fill bg-blue-400" style="width: 70%"></div>
-                    </div>
-                    <span class="text-xs text-gray-400 w-16">Thermal</span>
-                  </div>
-                </div>
-              </div>
-            </label>
-            
-            <label class="select-card p-4 rounded-xl cursor-pointer">
-              <input type="radio" name="habitat_material" value="regolith_3d" class="sr-only">
-              <div class="flex items-center justify-between mb-3">
-                <div>
-                  <h4 class="font-medium text-white">3D Printed Regolith</h4>
-                  <p class="text-xs text-gray-400">Local soil material</p>
-                </div>
-                <div class="text-xs text-right">
-                  <div class="text-green-300">Rad: 10/10</div>
-                  <div class="text-blue-300">Thermal: 9/10</div>
-                </div>
-              </div>
-              <div class="info-compact">
-                <div class="space-y-2">
-                  <div class="flex gap-2">
-                    <div class="resistance-bar flex-1">
-                      <div class="resistance-fill bg-green-400" style="width: 100%"></div>
-                    </div>
-                    <span class="text-xs text-gray-400 w-16">Radiation</span>
-                  </div>
-                  <div class="flex gap-2">
-                    <div class="resistance-bar flex-1">
-                      <div class="resistance-fill bg-blue-400" style="width: 90%"></div>
-                    </div>
-                    <span class="text-xs text-gray-400 w-16">Thermal</span>
-                  </div>
-                </div>
-              </div>
-            </label>
-            
-            <label class="select-card p-4 rounded-xl cursor-pointer">
-              <input type="radio" name="habitat_material" value="polyethylene" class="sr-only">
-              <div class="flex items-center justify-between mb-3">
-                <div>
-                  <h4 class="font-medium text-white">Polyethylene</h4>
-                  <p class="text-xs text-gray-400">Hydrogen-rich plastic</p>
-                </div>
-                <div class="text-xs text-right">
-                  <div class="text-green-300">Rad: 9/10</div>
-                  <div class="text-yellow-300">Thermal: 5/10</div>
-                </div>
-              </div>
-              <div class="info-compact">
-                <div class="space-y-2">
-                  <div class="flex gap-2">
-                    <div class="resistance-bar flex-1">
-                      <div class="resistance-fill bg-green-400" style="width: 90%"></div>
-                    </div>
-                    <span class="text-xs text-gray-400 w-16">Radiation</span>
-                  </div>
-                  <div class="flex gap-2">
-                    <div class="resistance-bar flex-1">
-                      <div class="resistance-fill bg-yellow-400" style="width: 50%"></div>
-                    </div>
-                    <span class="text-xs text-gray-400 w-16">Thermal</span>
-                  </div>
-                </div>
-              </div>
-            </label>
-          </div>
-        </div>
-
-        <!-- Solar Storm Protection -->
-        <div class="section-compact glass-card rounded-2xl border border-red-500/20">
-          <h2 class="text-lg font-medium text-white mb-4 flex items-center gap-3">
-            <div class="w-8 h-8 rounded-lg flex items-center justify-center" style="background: rgba(232, 67, 147, 0.2);">
-              <i data-lucide="shield-alert" class="w-4 h-4" style="color: #e84393;"></i>
-            </div>
-            Solar Storm Protection
-          </h2>
-          <div class="mb-4">
-            <label class="flex items-start gap-3 cursor-pointer">
-              <input type="checkbox" name="storm_shelter" value="true" class="mt-1">
-              <div>
-                <h4 class="font-medium text-white">Emergency Storm Shelter</h4>
-                <p class="text-sm text-gray-400 mt-1">Additional shielding for solar radiation events</p>
-              </div>
-            </label>
-          </div>
-          <div id="shelter-options" class="hidden space-y-2">
-            <label class="flex items-center gap-2 text-sm cursor-pointer">
-              <input type="radio" name="shelter_type" value="water_walls">
-              <span class="text-gray-300">Water walls (dual-purpose resource)</span>
-            </label>
-            <label class="flex items-center gap-2 text-sm cursor-pointer">
-              <input type="radio" name="shelter_type" value="polyethylene_layers">
-              <span class="text-gray-300">Polyethylene layers (lightweight)</span>
-            </label>
-          </div>
-        </div>
-
-        <!-- Mission Cost Analysis -->
-        <div class="section-compact glass-card rounded-2xl border border-green-500/20">
-          <h2 class="text-lg font-medium text-white mb-4 flex items-center gap-3">
-            <div class="w-8 h-8 rounded-lg flex items-center justify-center" style="background: rgba(0, 184, 148, 0.2);">
-              <i data-lucide="dollar-sign" class="w-4 h-4" style="color: #00b894;"></i>
-            </div>
-            Mission Cost Analysis
-          </h2>
-          
-          <div id="cost-breakdown" class="space-y-4">
-            <!-- Launch Costs -->
-            <div class="p-4 rounded-lg" style="background: rgba(31, 41, 55, 0.2); backdrop-filter: blur(6px); border: 1px solid rgba(116, 185, 255, 0.2);">
-              <h3 class="font-medium text-green-300 mb-3 flex items-center gap-2">
-                <i data-lucide="rocket" class="w-4 h-4"></i>
-                Launch & Transportation
-              </h3>
-              <div class="grid grid-cols-2 gap-4 text-sm">
-                <div class="space-y-2">
-                  <div class="flex justify-between">
-                    <span class="text-gray-300">Launch vehicles:</span>
-                    <span id="launch-count" class="text-white font-mono">5-8 launches</span>
-                  </div>
-                  <div class="flex justify-between">
-                    <span class="text-gray-300">Payload mass:</span>
-                    <span id="payload-mass" class="text-white font-mono">~150 tons</span>
-                  </div>
-                </div>
-                <div class="space-y-2">
-                  <div class="flex justify-between">
-                    <span class="text-gray-300">Propulsion cost:</span>
-                    <span id="propulsion-cost" class="text-green-300 font-mono">$2.5B</span>
-                  </div>
-                  <div class="flex justify-between">
-                    <span class="text-gray-300">Launch cost:</span>
-                    <span id="launch-cost" class="text-green-300 font-mono">$1.2B</span>
-                  </div>
-                </div>
-              </div>
-            </div>
-
-            <!-- Habitat Costs -->
-            <div class="p-4 rounded-lg" style="background: rgba(31, 41, 55, 0.2); backdrop-filter: blur(6px); border: 1px solid rgba(116, 185, 255, 0.2);">
-              <h3 class="font-medium text-blue-300 mb-3 flex items-center gap-2">
-                <i data-lucide="home" class="w-4 h-4"></i>
-                Habitat & Life Support
-              </h3>
-              <div class="grid grid-cols-2 gap-4 text-sm">
-                <div class="space-y-2">
-                  <div class="flex justify-between">
-                    <span class="text-gray-300">Habitat modules:</span>
-                    <span id="habitat-cost" class="text-blue-300 font-mono">$800M</span>
-                  </div>
-                  <div class="flex justify-between">
-                    <span class="text-gray-300">Life support:</span>
-                    <span id="life-support-cost" class="text-blue-300 font-mono">$400M</span>
-                  </div>
-                </div>
-                <div class="space-y-2">
-                  <div class="flex justify-between">
-                    <span class="text-gray-300">Per crew member:</span>
-                    <span id="per-crew-cost" class="text-blue-300 font-mono">$50M</span>
-                  </div>
-                  <div class="flex justify-between">
-                    <span class="text-gray-300">Construction:</span>
-                    <span id="construction-cost" class="text-blue-300 font-mono">$300M</span>
-                  </div>
-                </div>
-              </div>
-            </div>
-
-            <!-- Operations & Contingency -->
-            <div class="p-4 rounded-lg" style="background: rgba(31, 41, 55, 0.2); backdrop-filter: blur(6px); border: 1px solid rgba(116, 185, 255, 0.2);">
-              <h3 class="font-medium text-orange-300 mb-3 flex items-center gap-2">
-                <i data-lucide="settings" class="w-4 h-4"></i>
-                Operations & Contingency
-              </h3>
-              <div class="grid grid-cols-2 gap-4 text-sm">
-                <div class="space-y-2">
-                  <div class="flex justify-between">
-                    <span class="text-gray-300">Mission ops/year:</span>
-                    <span id="ops-cost" class="text-orange-300 font-mono">$200M</span>
-                  </div>
-                  <div class="flex justify-between">
-                    <span class="text-gray-300">R&D costs:</span>
-                    <span id="rd-cost" class="text-orange-300 font-mono">$2.0B</span>
-                  </div>
-                </div>
-                <div class="space-y-2">
-                  <div class="flex justify-between">
-                    <span class="text-gray-300">Contingency (20%):</span>
-                    <span id="contingency-cost" class="text-orange-300 font-mono">$1.5B</span>
-                  </div>
-                  <div class="flex justify-between">
-                    <span class="text-gray-300">Insurance:</span>
-                    <span id="insurance-cost" class="text-orange-300 font-mono">$500M</span>
-                  </div>
-                </div>
-              </div>
-            </div>
-
-            <!-- Total Cost -->
-            <div class="p-4 rounded-lg" style="background: linear-gradient(135deg, rgba(108, 92, 231, 0.15), rgba(116, 185, 255, 0.1)); backdrop-filter: blur(8px); border: 1px solid rgba(108, 92, 231, 0.5);">
-              <div class="flex justify-between items-center">
-                <h3 class="font-semibold text-white text-lg">Total Mission Cost</h3>
-                <span id="total-cost" class="text-2xl font-bold text-indigo-300 font-mono">$8.9B</span>
-              </div>
-              <div class="mt-2 text-sm text-gray-300">
-                Cost per crew member: <span id="cost-per-crew" class="text-indigo-300 font-mono">$2.2B</span>
-              </div>
-              <div class="mt-1 text-xs text-gray-400">
-                *Based on real NASA data: Artemis ($93B), SLS ($4.1B/launch), ISS ops ($150M/year)
-              </div>
-              <div class="mt-1 text-xs text-gray-500">
-                Includes: R&D, launches, hardware, operations, 25% contingency, insurance
-              </div>
-            </div>
-          </div>
-        </div>
-
-        <!-- Generate Mission -->
-        <div class="section-compact">
-          <button type="submit" class="w-full glass-card text-white font-medium py-4 px-6 rounded-2xl transition-all duration-300 flex items-center justify-center gap-3 group relative overflow-hidden" 
-                  style="background: linear-gradient(135deg, rgba(108, 92, 231, 0.2), rgba(116, 185, 255, 0.2)); border: 1px solid rgba(108, 92, 231, 0.3);" 
-                  onmouseover="this.style.background='linear-gradient(135deg, rgba(108, 92, 231, 0.3), rgba(116, 185, 255, 0.3))';" 
-                  onmouseout="this.style.background='linear-gradient(135deg, rgba(108, 92, 231, 0.2), rgba(116, 185, 255, 0.2));'">
-            <div class="floating-element">
-              <i data-lucide="rocket" class="w-5 h-5" style="color: #6c5ce7;"></i>
-            </div>
-            <span class="text-lg font-semibold">Generate Mission Profile</span>
-            <i data-lucide="arrow-right" class="w-5 h-5 group-hover:translate-x-1 transition-transform" style="color: #74b9ff;"></i>
-          </button>
-        </div>
-    </form>
-  </div>
-
-  <script>
-    // Initialize icons
-    lucide.createIcons();
-    
-    // DOM elements
-    const form = document.getElementById('expeditionForm');
-    const durationSlider = document.getElementById('mission-duration');
-    const durationValue = document.getElementById('mission-duration-value');
-    const destinationOptions = document.getElementById('destination-options');
-    const destinationInput = document.getElementById('destination-input');
-    const stormShelterCheckbox = document.querySelector('input[name="storm_shelter"]');
-    const shelterOptions = document.getElementById('shelter-options');
-    const progressSteps = document.querySelectorAll('.progress-step');
-    const crewInput = document.getElementById('crew-input');
-    const crewIncrease = document.getElementById('crew-increase');
-    const crewDecrease = document.getElementById('crew-decrease');
-
-    // Destination selection handler
-    destinationOptions.addEventListener('click', (e) => {
-      const card = e.target.closest('.select-card');
-      if (!card || !card.hasAttribute('data-value')) return;
-      
-      // Update destination value
-      const value = card.getAttribute('data-value');
-      destinationInput.value = value;
-      
-      // Update visual selection
-      destinationOptions.querySelectorAll('.select-card').forEach(c => c.classList.remove('selected'));
-      card.classList.add('selected');
-      
-      updateProgress();
-      updateCostAnalysis();
-    });
-
-    // Radio button selections handler
-    document.querySelectorAll('.select-card').forEach(card => {
-      const radio = card.querySelector('input[type="radio"]');
-      if (radio) {
-        card.addEventListener('click', (e) => {
-          e.preventDefault();
-          radio.checked = true;
-          
-          // Update visual selection within the same section
-          const section = card.closest('.section-compact');
-          if (section) {
-            section.querySelectorAll('.select-card').forEach(c => c.classList.remove('selected'));
-          }
-          card.classList.add('selected');
-          
-          updateProgress();
-          updateCostAnalysis();
-        });
-      }
-    });
-
-    // Set default selections
-    function setDefaults() {
-      // Default destination: Mars
-      const marsCard = document.querySelector('.select-card[data-value="Mars"]');
-      if (marsCard) {
-        marsCard.classList.add('selected');
-        destinationInput.value = 'Mars';
-      }
-
-      // Default propulsion: chemical (ensure radio is checked)
-      const chemicalRadio = document.querySelector('input[value="chemical"]');
-      const chemicalCard = chemicalRadio?.closest('.select-card');
-      if (chemicalRadio && chemicalCard) {
-        chemicalRadio.checked = true;
-        chemicalCard.classList.add('selected');
-      }
-
-      // Default habitat: pre-fabricated
-      const prefabRadio = document.querySelector('input[value="pre_fabricated"]');
-      const prefabCard = prefabRadio?.closest('.select-card');
-      if (prefabRadio && prefabCard) {
-        prefabRadio.checked = true;
-        prefabCard.classList.add('selected');
-      }
-
-      // Default material: aluminum
-      const aluminumRadio = document.querySelector('input[value="aluminum"]');
-      const aluminumCard = aluminumRadio?.closest('.select-card');
-      if (aluminumRadio && aluminumCard) {
-        aluminumRadio.checked = true;
-        aluminumCard.classList.add('selected');
-      }
-    }
-
-    // Duration slider with smooth animation
-    durationSlider.addEventListener('input', (e) => {
-      const value = parseInt(e.target.value);
-      const years = (value / 365).toFixed(1);
-      durationValue.textContent = `${value} days (${years} years)`;
-      updateProgress();
-      updateCostAnalysis();
-    });
-
-    // Cost analysis function with REAL NASA data
-    function updateCostAnalysis() {
-      const crew = parseInt(document.querySelector('[name="passengers"]').value) || 4;
-      const duration = parseInt(durationSlider.value) || 365;
-      const destination = destinationInput.value || 'Mars';
-      const propulsion = document.querySelector('input[name="propulsion"]:checked')?.value || 'chemical';
-      const habitat = document.querySelector('input[name="habitat_strategy"]:checked')?.value || 'pre_fabricated';
-      const material = document.querySelector('input[name="habitat_material"]:checked')?.value || 'aluminum';
-      
-      // REAL NASA COSTS (2024 USD, inflation-adjusted)
-      // Based on Artemis Program, SLS, Orion, and Mars mission studies
-      
-      let launchCost = 0;
-      let habitatCost = 0;
-      let lifeSupportCost = 0;
-      let rdCost = 0;
-      let opsCost = 0;
-      
-      // Launch costs based on real NASA data
-      // SLS cost: $4.1B per launch, Falcon Heavy: $150M, Starship (target): $50M
-      if (destination === 'Orbit') {
-        launchCost = Math.ceil(crew / 7) * 150; // Falcon Heavy equivalent
-        rdCost = 800; // ISS-level R&D
-        habitatCost = crew * 50; // Space station modules cost ~$50M per crew
-        lifeSupportCost = crew * 25; // ECLSS cost per crew
-        opsCost = (duration / 365) * 150; // ISS operations ~$150M/year
-      } else if (destination === 'Moon') {
-        // Artemis Program real costs
-        launchCost = Math.ceil(crew / 4) * 4100; // SLS launches at $4.1B each
-        rdCost = 6500; // Artemis R&D costs (real)
-        habitatCost = crew * 200; // Lunar Gateway/Base modules
-        lifeSupportCost = crew * 75; // Advanced ECLSS for lunar
-        opsCost = (duration / 365) * 400; // Lunar operations
-      } else { // Mars
-        // Mars mission estimates from NASA studies
-        launchCost = Math.ceil(crew / 4) * 2500; // Starship/SLS hybrid approach
-        rdCost = 15000; // Mars mission R&D (NASA estimates 2020-2024)
-        habitatCost = crew * 300; // Mars habitat modules
-        lifeSupportCost = crew * 100; // Closed-loop life support
-        opsCost = (duration / 365) * 500; // Mars operations
-      }
-      
-      // Propulsion system adjustments (real data)
-      if (propulsion === 'nuclear') {
-        if (destination === 'Mars') {
-          launchCost *= 0.65; // Nuclear thermal reduces propellant mass
-          rdCost += 3000; // Nuclear propulsion R&D (NASA NERVA estimates)
-        }
-      }
-      
-      // Habitat strategy adjustments (NASA studies)
-      if (habitat === 'inflatable') {
-        habitatCost *= 0.4; // Bigelow/NASA inflatable studies
-        launchCost *= 0.7; // Reduced launch mass
-      } else if (habitat === 'isru_printed') {
-        habitatCost *= 0.15; // 85% cost reduction using local materials
-        launchCost *= 0.3; // Minimal launch requirements
-        rdCost += 2000; // ISRU technology development
-      }
-      
-      // Material cost adjustments (engineering estimates)
-      if (material === 'regolith_3d') {
-        habitatCost *= 0.1; // 90% cost reduction for local materials
-      } else if (material === 'polyethylene') {
-        habitatCost *= 1.3; // Specialized radiation shielding
-        lifeSupportCost *= 1.1; // Enhanced life support integration
-      }
-      
-      // Scale factors for crew size (non-linear)
-      const crewFactor = Math.pow(crew / 4, 0.8); // Economics of scale
-      habitatCost *= crewFactor;
-      lifeSupportCost *= crewFactor;
-      
-      // Total mission cost calculation
-      const totalBeforeContingency = launchCost + habitatCost + lifeSupportCost + rdCost + opsCost;
-      const contingency = totalBeforeContingency * 0.25; // NASA uses 25% for new missions
-      const insurance = totalBeforeContingency * 0.03; // Government mission insurance
-      const totalCost = totalBeforeContingency + contingency + insurance;
-      
-      // Calculate launches needed (realistic)
-      let launchesNeeded = 0;
-      if (destination === 'Orbit') {
-        launchesNeeded = Math.ceil(crew / 7) + Math.ceil((habitatCost / 100) / 22); // Falcon Heavy payload
-      } else if (destination === 'Moon') {
-        launchesNeeded = Math.ceil(crew / 4) + Math.ceil((habitatCost / 100) / 26); // SLS payload
-      } else { // Mars
-        launchesNeeded = Math.ceil(crew / 6) + Math.ceil((habitatCost / 100) / 100); // Starship payload
-      }
-      
-      // Update UI with real costs
-      document.getElementById('launch-count').textContent = launchesNeeded + ' launches';
-      document.getElementById('payload-mass').textContent = '~' + Math.round(crew * 15 + (habitatCost / 100) * 5) + ' tons';
-      document.getElementById('propulsion-cost').textContent = '$' + (launchCost * 0.7 / 1000).toFixed(1) + 'B';
-      document.getElementById('launch-cost').textContent = '$' + (launchCost * 0.3 / 1000).toFixed(1) + 'B';
-      document.getElementById('habitat-cost').textContent = '$' + Math.round(habitatCost) + 'M';
-      document.getElementById('life-support-cost').textContent = '$' + Math.round(lifeSupportCost) + 'M';
-      document.getElementById('per-crew-cost').textContent = '$' + Math.round(lifeSupportCost / crew) + 'M';
-      document.getElementById('construction-cost').textContent = '$' + Math.round(habitatCost * 0.4) + 'M';
-      document.getElementById('ops-cost').textContent = '$' + Math.round(opsCost) + 'M/year';
-      document.getElementById('rd-cost').textContent = '$' + (rdCost / 1000).toFixed(1) + 'B';
-      document.getElementById('contingency-cost').textContent = '$' + (contingency / 1000).toFixed(1) + 'B';
-      document.getElementById('insurance-cost').textContent = '$' + Math.round(insurance) + 'M';
-      document.getElementById('total-cost').textContent = '$' + (totalCost / 1000).toFixed(1) + 'B';
-      document.getElementById('cost-per-crew').textContent = '$' + (totalCost / crew / 1000).toFixed(2) + 'B';
-    }
-
-    // Storm shelter toggle
-    stormShelterCheckbox.addEventListener('change', (e) => {
-      if (e.target.checked) {
-        shelterOptions.classList.remove('hidden');
-        // Auto-select water walls as default
-        const waterWalls = shelterOptions.querySelector('input[value="water_walls"]');
-        if (waterWalls) waterWalls.checked = true;
-      } else {
-        shelterOptions.classList.add('hidden');
-        shelterOptions.querySelectorAll('input').forEach(input => input.checked = false);
-      }
-    });
-
-    // Progress tracking
-    function updateProgress() {
-      let completedSteps = 0;
-      
-      // Check if destination is selected
-      if (destinationInput.value && destinationInput.value.trim() !== '') {
-        completedSteps++;
-      }
-      
-      // Check if all systems are selected
-      const requiredSelections = ['propulsion', 'habitat_strategy', 'habitat_material'];
-      const selectedCount = requiredSelections.filter(name => 
-        document.querySelector(`input[name="${name}"]:checked`)
-      ).length;
-      
-      if (selectedCount === requiredSelections.length) {
-        completedSteps++;
-      }
-      
-      // Check if duration and crew are customized (optional step)
-      const crewChanged = document.querySelector('[name="passengers"]').value !== '4';
-      const durationChanged = durationSlider.value !== '365';
-      if (crewChanged || durationChanged) {
-        completedSteps++;
-      }
-
-      // Update progress indicators
-      progressSteps.forEach((step, index) => {
-        step.classList.remove('active', 'completed');
-        if (index < completedSteps) {
-          step.classList.add('completed');
-        } else if (index === completedSteps) {
-          step.classList.add('active');
-        }
-      });
-    }
-
-    // Form submission with validation and smooth transition
-    form.addEventListener('submit', async (e) => {
-      e.preventDefault();
-      
-      // Validate required fields
-      if (!destinationInput.value) {
-        showNotification('Please select a destination', 'error');
-        return;
-      }
-
-      const requiredFields = ['propulsion', 'habitat_strategy', 'habitat_material'];
-      for (const field of requiredFields) {
-        if (!document.querySelector(`input[name="${field}"]:checked`)) {
-          showNotification(`Please select a ${field.replace('_', ' ')}`, 'error');
-          return;
-        }
-      }
-
-      // Collect form data
-      const formData = new FormData(form);
-      const missionData = Object.fromEntries(formData.entries());
-      
-      // Add metadata
-      missionData.timestamp = new Date().toISOString();
-      missionData.version = '3.0';
-      missionData.generated_by = 'NASA PureFlow Mission Designer';
-      
-      // Store and redirect
-      localStorage.setItem('missionProfile', JSON.stringify(missionData));
-      
-      // Show success and redirect to technical analysis
-      showNotification('Mission profile generated successfully!', 'success');
-      
-      setTimeout(() => {
-        window.location.href = './technical-analysis.html';
-      }, 1000);
-    });
-
-    // Notification system
-    function showNotification(message, type = 'info') {
-      const notification = document.createElement('div');
-      notification.className = `fixed top-4 right-4 z-50 p-4 rounded-lg shadow-lg transition-all duration-300 transform translate-x-full ${
-        type === 'error' ? 'bg-red-500/90' : 
-        type === 'success' ? 'bg-green-500/90' : 'bg-blue-500/90'
-      } text-white backdrop-blur-sm`;
-      notification.textContent = message;
-      
-      document.body.appendChild(notification);
-      
-      setTimeout(() => {
-        notification.classList.remove('translate-x-full');
-      }, 100);
-      
-      setTimeout(() => {
-        notification.classList.add('translate-x-full');
-        setTimeout(() => notification.remove(), 300);
-      }, 3000);
-    }
-
-    // Back button
-    document.getElementById('backToHome').addEventListener('click', () => {
-      window.location.href = '../home/home.html';
-    });
-
-    // Crew size controls
-    crewIncrease.addEventListener('click', () => {
-      const currentValue = parseInt(crewInput.value);
-      if (currentValue < 50) {
-        crewInput.value = currentValue + 1;
-        updateCostAnalysis();
-        updateProgress();
-      }
-    });
-    
-    crewDecrease.addEventListener('click', () => {
-      const currentValue = parseInt(crewInput.value);
-      if (currentValue > 1) {
-        crewInput.value = currentValue - 1;
-        updateCostAnalysis();
-        updateProgress();
-      }
-    });
-    
-    // Add change listeners for cost updates
-    crewInput.addEventListener('change', () => {
-      // Validate input range
-      const value = parseInt(crewInput.value);
-      if (value < 1) crewInput.value = 1;
-      if (value > 50) crewInput.value = 50;
-      updateCostAnalysis();
-      updateProgress();
-    });
-    
-    // Initialize
-    setDefaults();
-    updateProgress();
-    updateCostAnalysis();
-    
-    // Refresh icons periodically for dynamic content
-    setInterval(() => {
-      lucide.createIcons();
-    }, 1000);
-  </script>
-</body>
-</html>
+<!DOCTYPE html>
+<html lang="en">
+<head>
+  <meta charset="UTF-8">
+  <meta name="viewport" content="width=device-width, initial-scale=1.0">
+  <title>PureFlow - NASA Mission Designer</title>
+  <script src="https://cdn.tailwindcss.com"></script>
+  <script src="https://unpkg.com/lucide@latest/dist/umd/lucide.js"></script>
+  <link href="https://fonts.googleapis.com/css2?family=Inter:wght@300;400;500;600;700&display=swap" rel="stylesheet">
+  <!-- Favicon -->
+    <link rel="icon" href="../../img/favicon.ico" type="image/x-icon">
+  <style>
+    /* ==========================================================================
+       RESET & BASE CONFIGURATION
+       ========================================================================== */
+    * { margin: 0; padding: 0; box-sizing: border-box; }
+    
+    :root {
+      /* Space Palette - Deep Space Colors */
+      --space-void: #0a0a0f;
+      --space-deep: #0f0f1a;
+      --space-dark: #1a1a2e;
+      --space-medium: #16213e;
+      --space-blue: #0f3460;
+      
+      /* Cosmic Accents */
+      --nebula-purple: #6c5ce7;
+      --nebula-blue: #74b9ff;
+      --nebula-cyan: #00cec9;
+      --star-white: #ddd6fe;
+      --star-yellow: #fdcb6e;
+      --mars-red: #e84393;
+      --asteroid-gray: #636e72;
+      
+      /* Functional Colors */
+      --success-green: #00b894;
+      --warning-orange: #e17055;
+      --error-red: #d63031;
+      
+      /* Glass Effects */
+      --glass-bg: rgba(15, 15, 26, 0.75);
+      --glass-border: rgba(116, 185, 255, 0.15);
+      --card-bg: rgba(26, 26, 46, 0.85);
+      --card-border: rgba(116, 185, 255, 0.2);
+    }
+    
+    body {
+      font-family: 'Inter', sans-serif;
+      background-image: url('https://images.unsplash.com/photo-1451187580459-43490279c0fa?q=80&w=2072&auto=format&fit=crop');
+      background-size: cover;
+      background-position: center;
+      background-attachment: fixed;
+      color: var(--star-white);
+      overflow-x: hidden;
+      position: relative;
+    }
+    
+    body::before {
+      content: '';
+      position: fixed;
+      top: 0;
+      left: 0;
+      right: 0;
+      bottom: 0;
+      background: linear-gradient(135deg, 
+        rgba(10, 10, 15, 0.15) 0%, 
+        rgba(15, 15, 26, 0.1) 30%, 
+        rgba(26, 26, 46, 0.05) 70%, 
+        rgba(15, 33, 96, 0.1) 100%);
+      pointer-events: none;
+      z-index: -1;
+    }
+    
+    body::after {
+      content: '';
+      position: fixed;
+      top: 0;
+      left: 0;
+      right: 0;
+      bottom: 0;
+      background-image: 
+        radial-gradient(circle at 20% 20%, var(--nebula-purple) 0%, transparent 50%),
+        radial-gradient(circle at 80% 80%, var(--nebula-blue) 0%, transparent 50%),
+        radial-gradient(circle at 40% 90%, var(--nebula-cyan) 0%, transparent 50%);
+      opacity: 0.05;
+      pointer-events: none;
+      z-index: -1;
+    }
+    
+    /* ==========================================================================
+       GLASS MORPHISM SYSTEM
+       ========================================================================== */
+    .glass-card { 
+      background: rgba(15, 15, 26, 0.2);
+      backdrop-filter: blur(15px);
+      border: 1px solid rgba(116, 185, 255, 0.3);
+      box-shadow: 
+        0 8px 32px rgba(0, 0, 0, 0.3),
+        inset 0 1px 0 rgba(116, 185, 255, 0.2),
+        0 0 60px rgba(116, 185, 255, 0.1);
+    }
+    
+    /* ==========================================================================
+       SELECTION CARDS SYSTEM
+       ========================================================================== */
+    .select-card { 
+      background: rgba(26, 26, 46, 0.25);
+      backdrop-filter: blur(8px);
+      border: 2px solid rgba(116, 185, 255, 0.4);
+      transition: all 0.3s cubic-bezier(0.4, 0, 0.2, 1);
+      cursor: pointer;
+      position: relative;
+      overflow: hidden;
+    }
+    
+    .select-card::before {
+      content: '';
+      position: absolute;
+      top: 0;
+      left: 0;
+      right: 0;
+      bottom: 0;
+      background: linear-gradient(135deg, var(--nebula-purple), var(--nebula-blue));
+      opacity: 0;
+      transition: opacity 0.3s ease;
+      z-index: 0;
+    }
+    
+    .select-card:hover { 
+      border-color: var(--nebula-blue);
+      transform: translateY(-3px);
+      box-shadow: 
+        0 20px 40px rgba(116, 185, 255, 0.2),
+        0 0 20px rgba(116, 185, 255, 0.1);
+    }
+    
+    .select-card:hover::before {
+      opacity: 0.05;
+    }
+    
+    .select-card.selected { 
+      border-color: var(--nebula-purple);
+      background: rgba(108, 92, 231, 0.1);
+      box-shadow: 
+        0 0 30px rgba(108, 92, 231, 0.3),
+        inset 0 1px 0 rgba(108, 92, 231, 0.2);
+    }
+    
+    .select-card.selected::before {
+      opacity: 0.1;
+    }
+    
+    .select-card.selected::after {
+      content: '✓';
+      position: absolute;
+      top: 12px;
+      right: 12px;
+      color: var(--star-white);
+      font-size: 14px;
+      font-weight: bold;
+      background: var(--nebula-purple);
+      width: 24px;
+      height: 24px;
+      border-radius: 50%;
+      display: flex;
+      align-items: center;
+      justify-content: center;
+      z-index: 2;
+      box-shadow: 0 0 10px rgba(108, 92, 231, 0.5);
+    }
+    
+    /* ==========================================================================
+       INTERACTIVE ELEMENTS
+       ========================================================================== */
+    .info-compact {
+      display: none;
+      font-size: 12px;
+      opacity: 0;
+      max-height: 0;
+      transition: all 0.4s cubic-bezier(0.4, 0, 0.2, 1);
+      background: rgba(15, 15, 26, 0.4);
+      backdrop-filter: blur(8px);
+      border-radius: 8px;
+      padding: 0;
+      overflow: hidden;
+    }
+    
+    .select-card.selected .info-compact {
+      display: block;
+      opacity: 1;
+      max-height: 200px;
+      padding: 12px;
+      border: 1px solid rgba(116, 185, 255, 0.4);
+      box-shadow: inset 0 1px 0 rgba(116, 185, 255, 0.2);
+    }
+    
+    /* ==========================================================================
+       PROGRESS SYSTEM
+       ========================================================================== */
+    .progress-step {
+      width: 16px;
+      height: 16px;
+      border-radius: 50%;
+      background: var(--asteroid-gray);
+      transition: all 0.4s cubic-bezier(0.4, 0, 0.2, 1);
+      position: relative;
+      border: 2px solid transparent;
+    }
+    
+    .progress-step.active {
+      background: var(--nebula-purple);
+      box-shadow: 
+        0 0 15px rgba(108, 92, 231, 0.6),
+        0 0 25px rgba(108, 92, 231, 0.3);
+      border-color: var(--star-white);
+      transform: scale(1.2);
+    }
+    
+    .progress-step.completed {
+      background: var(--success-green);
+      box-shadow: 0 0 10px rgba(0, 184, 148, 0.4);
+    }
+    
+    .progress-step.completed::after {
+      content: '✓';
+      position: absolute;
+      top: 50%;
+      left: 50%;
+      transform: translate(-50%, -50%);
+      color: white;
+      font-size: 10px;
+      font-weight: bold;
+    }
+    
+    /* ==========================================================================
+       ANIMATIONS
+       ========================================================================== */
+    .floating-element {
+      animation: float 4s ease-in-out infinite;
+    }
+    
+    @keyframes float {
+      0%, 100% { transform: translateY(0px) rotate(0deg); }
+      25% { transform: translateY(-5px) rotate(1deg); }
+      50% { transform: translateY(-10px) rotate(0deg); }
+      75% { transform: translateY(-5px) rotate(-1deg); }
+    }
+    
+    @keyframes pulse {
+      0%, 100% { opacity: 1; }
+      50% { opacity: 0.7; }
+    }
+    
+    .pulse {
+      animation: pulse 2s ease-in-out infinite;
+    }
+    
+    /* ==========================================================================
+       FORM CONTROLS
+       ========================================================================== */
+    .slider-thumb {
+      -webkit-appearance: none;
+      appearance: none;
+      background: transparent;
+      cursor: pointer;
+      height: 6px;
+      border-radius: 3px;
+    }
+    
+    .slider-thumb::-webkit-slider-track {
+      background: linear-gradient(90deg, var(--space-blue), var(--nebula-cyan));
+      height: 6px;
+      border-radius: 3px;
+      border: 1px solid var(--card-border);
+    }
+    
+    .slider-thumb::-webkit-slider-thumb {
+      -webkit-appearance: none;
+      appearance: none;
+      height: 24px;
+      width: 24px;
+      border-radius: 50%;
+      background: linear-gradient(135deg, var(--nebula-purple), var(--nebula-blue));
+      border: 2px solid var(--star-white);
+      cursor: pointer;
+      box-shadow: 
+        0 0 15px rgba(108, 92, 231, 0.5),
+        0 4px 8px rgba(0, 0, 0, 0.3);
+      position: relative;
+    }
+    
+    .slider-thumb::-moz-range-track {
+      background: linear-gradient(90deg, var(--space-blue), var(--nebula-cyan));
+      height: 6px;
+      border-radius: 3px;
+      border: 1px solid var(--card-border);
+    }
+    
+    .slider-thumb::-moz-range-thumb {
+      height: 24px;
+      width: 24px;
+      border-radius: 50%;
+      background: linear-gradient(135deg, var(--nebula-purple), var(--nebula-blue));
+      border: 2px solid var(--star-white);
+      cursor: pointer;
+      box-shadow: 
+        0 0 15px rgba(108, 92, 231, 0.5),
+        0 4px 8px rgba(0, 0, 0, 0.3);
+    }
+    
+    /* ==========================================================================
+       RESISTANCE BARS (Material Analysis)
+       ========================================================================== */
+    .resistance-bar {
+      height: 6px;
+      background: var(--space-medium);
+      border-radius: 3px;
+      overflow: hidden;
+      border: 1px solid var(--card-border);
+      position: relative;
+    }
+    
+    .resistance-bar::before {
+      content: '';
+      position: absolute;
+      top: 0;
+      left: 0;
+      right: 0;
+      bottom: 0;
+      background: linear-gradient(90deg, transparent, rgba(255, 255, 255, 0.1), transparent);
+      animation: shimmer 2s infinite;
+    }
+    
+    @keyframes shimmer {
+      0% { transform: translateX(-100%); }
+      100% { transform: translateX(100%); }
+    }
+    
+    .resistance-fill {
+      height: 100%;
+      transition: width 1s cubic-bezier(0.4, 0, 0.2, 1);
+      position: relative;
+      border-radius: 3px;
+    }
+    
+    /* ==========================================================================
+       LAYOUT SYSTEM
+       ========================================================================== */
+    .section-compact { 
+      padding: 2rem;
+      margin-bottom: 1.5rem;
+      position: relative;
+    }
+    
+    .section-compact::before {
+      content: '';
+      position: absolute;
+      top: 0;
+      left: 0;
+      right: 0;
+      height: 1px;
+      background: linear-gradient(90deg, transparent, var(--nebula-blue), transparent);
+    }
+    
+    .grid-auto { 
+      display: grid;
+      grid-template-columns: repeat(auto-fit, minmax(300px, 1fr));
+      gap: 1.5rem;
+    }
+    
+    /* ==========================================================================
+       RESPONSIVE DESIGN
+       ========================================================================== */
+    @media (max-width: 768px) {
+      .grid-auto { 
+        grid-template-columns: 1fr;
+        gap: 1rem;
+      }
+      .section-compact { 
+        padding: 1.5rem;
+        margin-bottom: 1rem;
+      }
+      
+      .progress-step {
+        width: 12px;
+        height: 12px;
+      }
+    }
+    
+    @media (max-width: 480px) {
+      .section-compact {
+        padding: 1rem;
+      }
+    }
+  </style>
+</head>
+<body class="text-white min-h-screen">
+  <div class="min-h-screen flex items-center justify-center p-4">
+    <div class="glass-card rounded-3xl w-full max-w-5xl">
+      
+      <!-- Header with Progress -->
+      <div class="p-6 border-b border-gray-700/30">
+        <div class="flex justify-between items-start mb-4">
+          <div>
+            <h1 class="text-3xl font-light text-white mb-2">NASA Mission Designer</h1>
+            <p class="text-gray-300 text-sm font-light">Configure your space mission parameters</p>
+          </div>
+          <button id="backToHome" class="glass-card px-4 py-2 rounded-xl text-sm font-medium text-gray-300 hover:text-white transition-all hover:scale-105">
+            <i data-lucide="arrow-left" class="w-4 h-4 inline mr-2"></i>Back
+          </button>
+        </div>
+        
+        <!-- Progress Indicator (Compact) -->
+        <div class="flex items-center gap-2">
+          <div class="progress-step active"></div>
+          <div class="h-px bg-gray-600 flex-1"></div>
+          <div class="progress-step" id="step-2"></div>
+          <div class="h-px bg-gray-600 flex-1"></div>
+          <div class="progress-step" id="step-3"></div>
+        </div>
+      </div>
+    
+      <form id="expeditionForm" class="p-6 space-y-6">
+        
+        <!-- Mission Parameters (Compact) -->
+        <div class="section-compact glass-card rounded-2xl">
+          <h2 class="text-lg font-medium text-white mb-4 flex items-center gap-3">
+            <div class="w-8 h-8 rounded-lg flex items-center justify-center" style="background: rgba(108, 92, 231, 0.2);">
+              <i data-lucide="users" class="w-4 h-4" style="color: #6c5ce7;"></i>
+            </div>
+            Mission Parameters
+          </h2>
+          <div class="grid md:grid-cols-2 gap-4">
+            <div class="space-y-2">
+              <label class="block text-sm font-medium text-gray-300">Crew Size</label>
+              <div class="relative">
+                <input type="number" name="passengers" id="crew-input" min="1" max="50" value="4" required 
+                       class="w-full px-3 py-2 pr-12 rounded-lg text-white focus:ring-2 focus:border-transparent text-center font-mono" 
+                       style="background: rgba(31, 41, 55, 0.3); backdrop-filter: blur(6px); border: 1px solid rgba(116, 185, 255, 0.4);">
+                <div class="absolute right-1 top-1/2 transform -translate-y-1/2 flex flex-col">
+                  <button type="button" id="crew-increase" class="w-8 h-4 flex items-center justify-center text-gray-300 hover:text-white transition-colors rounded-t" style="background: rgba(116, 185, 255, 0.2);">
+                    <i data-lucide="chevron-up" class="w-3 h-3"></i>
+                  </button>
+                  <button type="button" id="crew-decrease" class="w-8 h-4 flex items-center justify-center text-gray-300 hover:text-white transition-colors rounded-b" style="background: rgba(116, 185, 255, 0.2);">
+                    <i data-lucide="chevron-down" class="w-3 h-3"></i>
+                  </button>
+                </div>
+              </div>
+              <div class="text-xs text-gray-400">Enter any number from 1 to 50 crew members</div>
+            </div>
+            <div class="space-y-3">
+              <div class="flex items-center justify-between">
+                <label class="text-sm font-medium text-gray-300">Mission Duration</label>
+                <span id="mission-duration-value" class="font-mono text-sm px-2 py-1 rounded" style="color: #6c5ce7; background: rgba(31, 41, 55, 0.3); backdrop-filter: blur(6px);">365 days (1.0 years)</span>
+              </div>
+              <div class="relative">
+                <input type="range" id="mission-duration" name="duration" min="90" max="1800" value="365" step="15" 
+                       class="w-full h-3 bg-gray-700 rounded-lg appearance-none cursor-pointer slider-thumb">
+                <div class="flex justify-between text-xs text-gray-400 mt-1">
+                  <span>90 days</span>
+                  <span>1 year</span>
+                  <span>3 years</span>
+                  <span>5 years</span>
+                </div>
+              </div>
+            </div>
+          </div>
+        </div>
+
+        <!-- Destination Selection -->
+        <div class="section-compact glass-card rounded-2xl">
+          <h2 class="text-lg font-medium text-white mb-4 flex items-center gap-3">
+            <div class="w-8 h-8 rounded-lg flex items-center justify-center" style="background: rgba(116, 185, 255, 0.2);">
+              <i data-lucide="target" class="w-4 h-4" style="color: #74b9ff;"></i>
+            </div>
+            Mission Destination
+          </h2>
+          <div id="destination-options" class="grid-auto">
+            <div class="select-card p-4 rounded-xl" data-value="Moon">
+              <div class="flex items-center gap-3 mb-2">
+                <i data-lucide="moon" class="w-6 h-6 text-blue-400"></i>
+                <div>
+                  <h3 class="font-semibold text-white">Moon</h3>
+                  <p class="text-xs text-gray-400">3 days • 1/6g • Water ice available</p>
+                </div>
+              </div>
+              <div class="info-compact mt-3 space-y-2">
+                <div class="grid grid-cols-3 gap-2 text-xs">
+                  <div class="text-center p-2 bg-red-500/20 rounded">
+                    <div class="text-red-400 font-semibold">Radiation</div>
+                    <div class="text-red-300">Extreme</div>
+                  </div>
+                  <div class="text-center p-2 bg-yellow-500/20 rounded">
+                    <div class="text-yellow-400 font-semibold">Resources</div>
+                    <div class="text-yellow-300">Limited</div>
+                  </div>
+                  <div class="text-center p-2 bg-green-500/20 rounded">
+                    <div class="text-green-400 font-semibold">Access</div>
+                    <div class="text-green-300">Easy</div>
+                  </div>
+                </div>
+              </div>
+            </div>
+            
+            <div class="select-card p-4 rounded-xl" data-value="Mars">
+              <div class="flex items-center gap-3 mb-2">
+                <i data-lucide="map-pin" class="w-6 h-6 text-red-400"></i>
+                <div>
+                  <h3 class="font-semibold text-white">Mars</h3>
+                  <p class="text-xs text-gray-400">6-9 months • 1/3g • Rich resources</p>
+                </div>
+              </div>
+              <div class="info-compact mt-3 space-y-2">
+                <div class="grid grid-cols-3 gap-2 text-xs">
+                  <div class="text-center p-2 bg-orange-500/20 rounded">
+                    <div class="text-orange-400 font-semibold">Radiation</div>
+                    <div class="text-orange-300">High</div>
+                  </div>
+                  <div class="text-center p-2 bg-green-500/20 rounded">
+                    <div class="text-green-400 font-semibold">Resources</div>
+                    <div class="text-green-300">Abundant</div>
+                  </div>
+                  <div class="text-center p-2 bg-red-500/20 rounded">
+                    <div class="text-red-400 font-semibold">Access</div>
+                    <div class="text-red-300">Difficult</div>
+                  </div>
+                </div>
+              </div>
+            </div>
+            
+            <div class="select-card p-4 rounded-xl" data-value="Orbit">
+              <div class="flex items-center gap-3 mb-2">
+                <i data-lucide="satellite" class="w-6 h-6 text-purple-400"></i>
+                <div>
+                  <h3 class="font-semibold text-white">Earth Orbit</h3>
+                  <p class="text-xs text-gray-400">Immediate • 0g • No local resources</p>
+                </div>
+              </div>
+              <div class="info-compact mt-3 space-y-2">
+                <div class="grid grid-cols-3 gap-2 text-xs">
+                  <div class="text-center p-2 bg-red-500/20 rounded">
+                    <div class="text-red-400 font-semibold">Radiation</div>
+                    <div class="text-red-300">Extreme</div>
+                  </div>
+                  <div class="text-center p-2 bg-red-500/20 rounded">
+                    <div class="text-red-400 font-semibold">Resources</div>
+                    <div class="text-red-300">None</div>
+                  </div>
+                  <div class="text-center p-2 bg-green-500/20 rounded">
+                    <div class="text-green-400 font-semibold">Access</div>
+                    <div class="text-green-300">Immediate</div>
+                  </div>
+                </div>
+              </div>
+            </div>
+          </div>
+          <input type="hidden" name="destination" id="destination-input" required>
+        </div>
+
+        <!-- Transportation System -->
+        <div class="section-compact glass-card rounded-2xl">
+          <h2 class="text-lg font-medium text-white mb-4 flex items-center gap-3">
+            <div class="w-8 h-8 rounded-lg flex items-center justify-center" style="background: rgba(253, 203, 110, 0.2);">
+              <i data-lucide="rocket" class="w-4 h-4" style="color: #fdcb6e;"></i>
+            </div>
+            Transportation System
+          </h2>
+          <div class="grid md:grid-cols-2 gap-3">
+            <label class="select-card p-4 rounded-xl cursor-pointer flex items-center gap-3">
+              <input type="radio" name="propulsion" value="chemical" checked class="sr-only">
+              <div class="w-10 h-10 rounded-lg flex items-center justify-center flex-shrink-0" style="background: rgba(116, 185, 255, 0.2);">
+                <i data-lucide="flame" class="w-5 h-5" style="color: #74b9ff;"></i>
+              </div>
+              <div class="flex-1">
+                <h4 class="font-medium text-white">Chemical Propulsion</h4>
+                <p class="text-xs text-gray-400 mt-1">Proven technology • Longer travel time</p>
+                <div class="mt-2 text-xs text-yellow-300">6-9 months to Mars</div>
+              </div>
+            </label>
+            
+            <label class="select-card p-4 rounded-xl cursor-pointer flex items-center gap-3">
+              <input type="radio" name="propulsion" value="nuclear" class="sr-only">
+              <div class="w-10 h-10 rounded-lg flex items-center justify-center flex-shrink-0" style="background: rgba(108, 92, 231, 0.2);">
+                <i data-lucide="zap" class="w-5 h-5" style="color: #6c5ce7;"></i>
+              </div>
+              <div class="flex-1">
+                <h4 class="font-medium text-white">Nuclear Thermal</h4>
+                <p class="text-xs text-gray-400 mt-1">2-3x more efficient • Faster travel</p>
+                <div class="mt-2 text-xs text-green-300">3-4 months to Mars</div>
+              </div>
+            </label>
+          </div>
+        </div>
+
+        <!-- Habitat Strategy -->
+        <div class="section-compact glass-card rounded-2xl">
+          <h2 class="text-lg font-medium text-white mb-4 flex items-center gap-3">
+            <div class="w-8 h-8 rounded-lg flex items-center justify-center" style="background: rgba(0, 184, 148, 0.2);">
+              <i data-lucide="home" class="w-4 h-4" style="color: #00b894;"></i>
+            </div>
+            Habitat Strategy
+          </h2>
+          <div class="grid-auto">
+            <label class="select-card p-4 rounded-xl cursor-pointer">
+              <input type="radio" name="habitat_strategy" value="pre_fabricated" checked class="sr-only">
+              <div class="flex items-center gap-3 mb-2">
+                <div class="w-8 h-8 bg-blue-500/20 rounded-lg flex items-center justify-center">
+                  <i data-lucide="package" class="w-4 h-4 text-blue-400"></i>
+                </div>
+                <div>
+                  <h4 class="font-medium text-white">Pre-fabricated</h4>
+                  <p class="text-xs text-gray-400">Ready to use • High launch mass</p>
+                </div>
+              </div>
+              <div class="info-compact">
+                <div class="grid grid-cols-2 gap-2 text-xs mt-2">
+                  <div class="text-green-300">✓ Quick deployment</div>
+                  <div class="text-red-300">✗ Expensive launches</div>
+                </div>
+              </div>
+            </label>
+            
+            <label class="select-card p-4 rounded-xl cursor-pointer">
+              <input type="radio" name="habitat_strategy" value="inflatable" class="sr-only">
+              <div class="flex items-center gap-3 mb-2">
+                <div class="w-8 h-8 bg-purple-500/20 rounded-lg flex items-center justify-center">
+                  <i data-lucide="maximize" class="w-4 h-4 text-purple-400"></i>
+                </div>
+                <div>
+                  <h4 class="font-medium text-white">Inflatable Modules</h4>
+                  <p class="text-xs text-gray-400">Large volume • Light weight</p>
+                </div>
+              </div>
+              <div class="info-compact">
+                <div class="grid grid-cols-2 gap-2 text-xs mt-2">
+                  <div class="text-green-300">✓ Best volume/mass</div>
+                  <div class="text-yellow-300">⚠ Complex setup</div>
+                </div>
+              </div>
+            </label>
+            
+            <label class="select-card p-4 rounded-xl cursor-pointer">
+              <input type="radio" name="habitat_strategy" value="isru_printed" class="sr-only">
+              <div class="flex items-center gap-3 mb-2">
+                <div class="w-8 h-8 bg-orange-500/20 rounded-lg flex items-center justify-center">
+                  <i data-lucide="printer" class="w-4 h-4 text-orange-400"></i>
+                </div>
+                <div>
+                  <h4 class="font-medium text-white">3D Printed (ISRU)</h4>
+                  <p class="text-xs text-gray-400">Local materials • Zero launch mass</p>
+                </div>
+              </div>
+              <div class="info-compact">
+                <div class="grid grid-cols-2 gap-2 text-xs mt-2">
+                  <div class="text-green-300">✓ Best radiation shield</div>
+                  <div class="text-red-300">✗ Long construction</div>
+                </div>
+              </div>
+            </label>
+          </div>
+        </div>
+
+        <!-- Habitat Materials -->
+        <div class="section-compact glass-card rounded-2xl">
+          <h2 class="text-lg font-medium text-white mb-4 flex items-center gap-3">
+            <div class="w-8 h-8 rounded-lg flex items-center justify-center" style="background: rgba(0, 206, 201, 0.2);">
+              <i data-lucide="shield" class="w-4 h-4" style="color: #00cec9;"></i>
+            </div>
+            Structural Material
+          </h2>
+          <div class="grid-auto">
+            <label class="select-card p-4 rounded-xl cursor-pointer">
+              <input type="radio" name="habitat_material" value="aluminum" checked class="sr-only">
+              <div class="flex items-center justify-between mb-3">
+                <div>
+                  <h4 class="font-medium text-white">Aluminum Alloy</h4>
+                  <p class="text-xs text-gray-400">Standard aerospace material</p>
+                </div>
+                <div class="text-xs text-right">
+                  <div class="text-orange-300">Rad: 4/10</div>
+                  <div class="text-blue-300">Thermal: 7/10</div>
+                </div>     
+              </div>
+              <div class="info-compact">
+                <div class="space-y-2">
+                  <div class="flex gap-2">
+                    <div class="resistance-bar flex-1">
+                      <div class="resistance-fill bg-orange-400" style="width: 40%"></div>
+                    </div>
+                    <span class="text-xs text-gray-400 w-16">Radiation</span>
+                  </div>
+                  <div class="flex gap-2">
+                    <div class="resistance-bar flex-1">
+                      <div class="resistance-fill bg-blue-400" style="width: 70%"></div>
+                    </div>
+                    <span class="text-xs text-gray-400 w-16">Thermal</span>
+                  </div>
+                </div>
+              </div>
+            </label>
+            
+            <label class="select-card p-4 rounded-xl cursor-pointer">
+              <input type="radio" name="habitat_material" value="regolith_3d" class="sr-only">
+              <div class="flex items-center justify-between mb-3">
+                <div>
+                  <h4 class="font-medium text-white">3D Printed Regolith</h4>
+                  <p class="text-xs text-gray-400">Local soil material</p>
+                </div>
+                <div class="text-xs text-right">
+                  <div class="text-green-300">Rad: 10/10</div>
+                  <div class="text-blue-300">Thermal: 9/10</div>
+                </div>
+              </div>
+              <div class="info-compact">
+                <div class="space-y-2">
+                  <div class="flex gap-2">
+                    <div class="resistance-bar flex-1">
+                      <div class="resistance-fill bg-green-400" style="width: 100%"></div>
+                    </div>
+                    <span class="text-xs text-gray-400 w-16">Radiation</span>
+                  </div>
+                  <div class="flex gap-2">
+                    <div class="resistance-bar flex-1">
+                      <div class="resistance-fill bg-blue-400" style="width: 90%"></div>
+                    </div>
+                    <span class="text-xs text-gray-400 w-16">Thermal</span>
+                  </div>
+                </div>
+              </div>
+            </label>
+            
+            <label class="select-card p-4 rounded-xl cursor-pointer">
+              <input type="radio" name="habitat_material" value="polyethylene" class="sr-only">
+              <div class="flex items-center justify-between mb-3">
+                <div>
+                  <h4 class="font-medium text-white">Polyethylene</h4>
+                  <p class="text-xs text-gray-400">Hydrogen-rich plastic</p>
+                </div>
+                <div class="text-xs text-right">
+                  <div class="text-green-300">Rad: 9/10</div>
+                  <div class="text-yellow-300">Thermal: 5/10</div>
+                </div>
+              </div>
+              <div class="info-compact">
+                <div class="space-y-2">
+                  <div class="flex gap-2">
+                    <div class="resistance-bar flex-1">
+                      <div class="resistance-fill bg-green-400" style="width: 90%"></div>
+                    </div>
+                    <span class="text-xs text-gray-400 w-16">Radiation</span>
+                  </div>
+                  <div class="flex gap-2">
+                    <div class="resistance-bar flex-1">
+                      <div class="resistance-fill bg-yellow-400" style="width: 50%"></div>
+                    </div>
+                    <span class="text-xs text-gray-400 w-16">Thermal</span>
+                  </div>
+                </div>
+              </div>
+            </label>
+          </div>
+        </div>
+
+        <!-- Solar Storm Protection -->
+        <div class="section-compact glass-card rounded-2xl border border-red-500/20">
+          <h2 class="text-lg font-medium text-white mb-4 flex items-center gap-3">
+            <div class="w-8 h-8 rounded-lg flex items-center justify-center" style="background: rgba(232, 67, 147, 0.2);">
+              <i data-lucide="shield-alert" class="w-4 h-4" style="color: #e84393;"></i>
+            </div>
+            Solar Storm Protection
+          </h2>
+          <div class="mb-4">
+            <label class="flex items-start gap-3 cursor-pointer">
+              <input type="checkbox" name="storm_shelter" value="true" class="mt-1">
+              <div>
+                <h4 class="font-medium text-white">Emergency Storm Shelter</h4>
+                <p class="text-sm text-gray-400 mt-1">Additional shielding for solar radiation events</p>
+              </div>
+            </label>
+          </div>
+          <div id="shelter-options" class="hidden space-y-2">
+            <label class="flex items-center gap-2 text-sm cursor-pointer">
+              <input type="radio" name="shelter_type" value="water_walls">
+              <span class="text-gray-300">Water walls (dual-purpose resource)</span>
+            </label>
+            <label class="flex items-center gap-2 text-sm cursor-pointer">
+              <input type="radio" name="shelter_type" value="polyethylene_layers">
+              <span class="text-gray-300">Polyethylene layers (lightweight)</span>
+            </label>
+          </div>
+        </div>
+
+        <!-- Mission Cost Analysis -->
+        <div class="section-compact glass-card rounded-2xl border border-green-500/20">
+          <h2 class="text-lg font-medium text-white mb-4 flex items-center gap-3">
+            <div class="w-8 h-8 rounded-lg flex items-center justify-center" style="background: rgba(0, 184, 148, 0.2);">
+              <i data-lucide="dollar-sign" class="w-4 h-4" style="color: #00b894;"></i>
+            </div>
+            Mission Cost Analysis
+          </h2>
+          
+          <div id="cost-breakdown" class="space-y-4">
+            <!-- Launch Costs -->
+            <div class="p-4 rounded-lg" style="background: rgba(31, 41, 55, 0.2); backdrop-filter: blur(6px); border: 1px solid rgba(116, 185, 255, 0.2);">
+              <h3 class="font-medium text-green-300 mb-3 flex items-center gap-2">
+                <i data-lucide="rocket" class="w-4 h-4"></i>
+                Launch & Transportation
+              </h3>
+              <div class="grid grid-cols-2 gap-4 text-sm">
+                <div class="space-y-2">
+                  <div class="flex justify-between">
+                    <span class="text-gray-300">Launch vehicles:</span>
+                    <span id="launch-count" class="text-white font-mono">5-8 launches</span>
+                  </div>
+                  <div class="flex justify-between">
+                    <span class="text-gray-300">Payload mass:</span>
+                    <span id="payload-mass" class="text-white font-mono">~150 tons</span>
+                  </div>
+                </div>
+                <div class="space-y-2">
+                  <div class="flex justify-between">
+                    <span class="text-gray-300">Propulsion cost:</span>
+                    <span id="propulsion-cost" class="text-green-300 font-mono">$2.5B</span>
+                  </div>
+                  <div class="flex justify-between">
+                    <span class="text-gray-300">Launch cost:</span>
+                    <span id="launch-cost" class="text-green-300 font-mono">$1.2B</span>
+                  </div>
+                </div>
+              </div>
+            </div>
+
+            <!-- Habitat Costs -->
+            <div class="p-4 rounded-lg" style="background: rgba(31, 41, 55, 0.2); backdrop-filter: blur(6px); border: 1px solid rgba(116, 185, 255, 0.2);">
+              <h3 class="font-medium text-blue-300 mb-3 flex items-center gap-2">
+                <i data-lucide="home" class="w-4 h-4"></i>
+                Habitat & Life Support
+              </h3>
+              <div class="grid grid-cols-2 gap-4 text-sm">
+                <div class="space-y-2">
+                  <div class="flex justify-between">
+                    <span class="text-gray-300">Habitat modules:</span>
+                    <span id="habitat-cost" class="text-blue-300 font-mono">$800M</span>
+                  </div>
+                  <div class="flex justify-between">
+                    <span class="text-gray-300">Life support:</span>
+                    <span id="life-support-cost" class="text-blue-300 font-mono">$400M</span>
+                  </div>
+                </div>
+                <div class="space-y-2">
+                  <div class="flex justify-between">
+                    <span class="text-gray-300">Per crew member:</span>
+                    <span id="per-crew-cost" class="text-blue-300 font-mono">$50M</span>
+                  </div>
+                  <div class="flex justify-between">
+                    <span class="text-gray-300">Construction:</span>
+                    <span id="construction-cost" class="text-blue-300 font-mono">$300M</span>
+                  </div>
+                </div>
+              </div>
+            </div>
+
+            <!-- Operations & Contingency -->
+            <div class="p-4 rounded-lg" style="background: rgba(31, 41, 55, 0.2); backdrop-filter: blur(6px); border: 1px solid rgba(116, 185, 255, 0.2);">
+              <h3 class="font-medium text-orange-300 mb-3 flex items-center gap-2">
+                <i data-lucide="settings" class="w-4 h-4"></i>
+                Operations & Contingency
+              </h3>
+              <div class="grid grid-cols-2 gap-4 text-sm">
+                <div class="space-y-2">
+                  <div class="flex justify-between">
+                    <span class="text-gray-300">Mission ops/year:</span>
+                    <span id="ops-cost" class="text-orange-300 font-mono">$200M</span>
+                  </div>
+                  <div class="flex justify-between">
+                    <span class="text-gray-300">R&D costs:</span>
+                    <span id="rd-cost" class="text-orange-300 font-mono">$2.0B</span>
+                  </div>
+                </div>
+                <div class="space-y-2">
+                  <div class="flex justify-between">
+                    <span class="text-gray-300">Contingency (20%):</span>
+                    <span id="contingency-cost" class="text-orange-300 font-mono">$1.5B</span>
+                  </div>
+                  <div class="flex justify-between">
+                    <span class="text-gray-300">Insurance:</span>
+                    <span id="insurance-cost" class="text-orange-300 font-mono">$500M</span>
+                  </div>
+                </div>
+              </div>
+            </div>
+
+            <!-- Total Cost -->
+            <div class="p-4 rounded-lg" style="background: linear-gradient(135deg, rgba(108, 92, 231, 0.15), rgba(116, 185, 255, 0.1)); backdrop-filter: blur(8px); border: 1px solid rgba(108, 92, 231, 0.5);">
+              <div class="flex justify-between items-center">
+                <h3 class="font-semibold text-white text-lg">Total Mission Cost</h3>
+                <span id="total-cost" class="text-2xl font-bold text-indigo-300 font-mono">$8.9B</span>
+              </div>
+              <div class="mt-2 text-sm text-gray-300">
+                Cost per crew member: <span id="cost-per-crew" class="text-indigo-300 font-mono">$2.2B</span>
+              </div>
+              <div class="mt-1 text-xs text-gray-400">
+                *Based on real NASA data: Artemis ($93B), SLS ($4.1B/launch), ISS ops ($150M/year)
+              </div>
+              <div class="mt-1 text-xs text-gray-500">
+                Includes: R&D, launches, hardware, operations, 25% contingency, insurance
+              </div>
+            </div>
+          </div>
+        </div>
+
+        <!-- Generate Mission -->
+        <div class="section-compact">
+          <button type="submit" class="w-full glass-card text-white font-medium py-4 px-6 rounded-2xl transition-all duration-300 flex items-center justify-center gap-3 group relative overflow-hidden" 
+                  style="background: linear-gradient(135deg, rgba(108, 92, 231, 0.2), rgba(116, 185, 255, 0.2)); border: 1px solid rgba(108, 92, 231, 0.3);" 
+                  onmouseover="this.style.background='linear-gradient(135deg, rgba(108, 92, 231, 0.3), rgba(116, 185, 255, 0.3))';" 
+                  onmouseout="this.style.background='linear-gradient(135deg, rgba(108, 92, 231, 0.2), rgba(116, 185, 255, 0.2));'">
+            <div class="floating-element">
+              <i data-lucide="rocket" class="w-5 h-5" style="color: #6c5ce7;"></i>
+            </div>
+            <span class="text-lg font-semibold">Generate Mission Profile</span>
+            <i data-lucide="arrow-right" class="w-5 h-5 group-hover:translate-x-1 transition-transform" style="color: #74b9ff;"></i>
+          </button>
+        </div>
+    </form>
+  </div>
+
+  <script>
+    // Initialize icons
+    lucide.createIcons();
+    
+    // DOM elements
+    const form = document.getElementById('expeditionForm');
+    const durationSlider = document.getElementById('mission-duration');
+    const durationValue = document.getElementById('mission-duration-value');
+    const destinationOptions = document.getElementById('destination-options');
+    const destinationInput = document.getElementById('destination-input');
+    const stormShelterCheckbox = document.querySelector('input[name="storm_shelter"]');
+    const shelterOptions = document.getElementById('shelter-options');
+    const progressSteps = document.querySelectorAll('.progress-step');
+    const crewInput = document.getElementById('crew-input');
+    const crewIncrease = document.getElementById('crew-increase');
+    const crewDecrease = document.getElementById('crew-decrease');
+
+    // Destination selection handler
+    destinationOptions.addEventListener('click', (e) => {
+      const card = e.target.closest('.select-card');
+      if (!card || !card.hasAttribute('data-value')) return;
+      
+      // Update destination value
+      const value = card.getAttribute('data-value');
+      destinationInput.value = value;
+      
+      // Update visual selection
+      destinationOptions.querySelectorAll('.select-card').forEach(c => c.classList.remove('selected'));
+      card.classList.add('selected');
+      
+      updateProgress();
+      updateCostAnalysis();
+    });
+
+    // Radio button selections handler
+    document.querySelectorAll('.select-card').forEach(card => {
+      const radio = card.querySelector('input[type="radio"]');
+      if (radio) {
+        card.addEventListener('click', (e) => {
+          e.preventDefault();
+          radio.checked = true;
+          
+          // Update visual selection within the same section
+          const section = card.closest('.section-compact');
+          if (section) {
+            section.querySelectorAll('.select-card').forEach(c => c.classList.remove('selected'));
+          }
+          card.classList.add('selected');
+          
+          updateProgress();
+          updateCostAnalysis();
+        });
+      }
+    });
+
+    // Set default selections
+    function setDefaults() {
+      // Default destination: Mars
+      const marsCard = document.querySelector('.select-card[data-value="Mars"]');
+      if (marsCard) {
+        marsCard.classList.add('selected');
+        destinationInput.value = 'Mars';
+      }
+
+      // Default propulsion: chemical (ensure radio is checked)
+      const chemicalRadio = document.querySelector('input[value="chemical"]');
+      const chemicalCard = chemicalRadio?.closest('.select-card');
+      if (chemicalRadio && chemicalCard) {
+        chemicalRadio.checked = true;
+        chemicalCard.classList.add('selected');
+      }
+
+      // Default habitat: pre-fabricated
+      const prefabRadio = document.querySelector('input[value="pre_fabricated"]');
+      const prefabCard = prefabRadio?.closest('.select-card');
+      if (prefabRadio && prefabCard) {
+        prefabRadio.checked = true;
+        prefabCard.classList.add('selected');
+      }
+
+      // Default material: aluminum
+      const aluminumRadio = document.querySelector('input[value="aluminum"]');
+      const aluminumCard = aluminumRadio?.closest('.select-card');
+      if (aluminumRadio && aluminumCard) {
+        aluminumRadio.checked = true;
+        aluminumCard.classList.add('selected');
+      }
+    }
+
+    // Duration slider with smooth animation
+    durationSlider.addEventListener('input', (e) => {
+      const value = parseInt(e.target.value);
+      const years = (value / 365).toFixed(1);
+      durationValue.textContent = `${value} days (${years} years)`;
+      updateProgress();
+      updateCostAnalysis();
+    });
+
+    // Cost analysis function with REAL NASA data
+    function updateCostAnalysis() {
+      const crew = parseInt(document.querySelector('[name="passengers"]').value) || 4;
+      const duration = parseInt(durationSlider.value) || 365;
+      const destination = destinationInput.value || 'Mars';
+      const propulsion = document.querySelector('input[name="propulsion"]:checked')?.value || 'chemical';
+      const habitat = document.querySelector('input[name="habitat_strategy"]:checked')?.value || 'pre_fabricated';
+      const material = document.querySelector('input[name="habitat_material"]:checked')?.value || 'aluminum';
+      
+      // REAL NASA COSTS (2024 USD, inflation-adjusted)
+      // Based on Artemis Program, SLS, Orion, and Mars mission studies
+      
+      let launchCost = 0;
+      let habitatCost = 0;
+      let lifeSupportCost = 0;
+      let rdCost = 0;
+      let opsCost = 0;
+      
+      // Launch costs based on real NASA data
+      // SLS cost: $4.1B per launch, Falcon Heavy: $150M, Starship (target): $50M
+      if (destination === 'Orbit') {
+        launchCost = Math.ceil(crew / 7) * 150; // Falcon Heavy equivalent
+        rdCost = 800; // ISS-level R&D
+        habitatCost = crew * 50; // Space station modules cost ~$50M per crew
+        lifeSupportCost = crew * 25; // ECLSS cost per crew
+        opsCost = (duration / 365) * 150; // ISS operations ~$150M/year
+      } else if (destination === 'Moon') {
+        // Artemis Program real costs
+        launchCost = Math.ceil(crew / 4) * 4100; // SLS launches at $4.1B each
+        rdCost = 6500; // Artemis R&D costs (real)
+        habitatCost = crew * 200; // Lunar Gateway/Base modules
+        lifeSupportCost = crew * 75; // Advanced ECLSS for lunar
+        opsCost = (duration / 365) * 400; // Lunar operations
+      } else { // Mars
+        // Mars mission estimates from NASA studies
+        launchCost = Math.ceil(crew / 4) * 2500; // Starship/SLS hybrid approach
+        rdCost = 15000; // Mars mission R&D (NASA estimates 2020-2024)
+        habitatCost = crew * 300; // Mars habitat modules
+        lifeSupportCost = crew * 100; // Closed-loop life support
+        opsCost = (duration / 365) * 500; // Mars operations
+      }
+      
+      // Propulsion system adjustments (real data)
+      if (propulsion === 'nuclear') {
+        if (destination === 'Mars') {
+          launchCost *= 0.65; // Nuclear thermal reduces propellant mass
+          rdCost += 3000; // Nuclear propulsion R&D (NASA NERVA estimates)
+        }
+      }
+      
+      // Habitat strategy adjustments (NASA studies)
+      if (habitat === 'inflatable') {
+        habitatCost *= 0.4; // Bigelow/NASA inflatable studies
+        launchCost *= 0.7; // Reduced launch mass
+      } else if (habitat === 'isru_printed') {
+        habitatCost *= 0.15; // 85% cost reduction using local materials
+        launchCost *= 0.3; // Minimal launch requirements
+        rdCost += 2000; // ISRU technology development
+      }
+      
+      // Material cost adjustments (engineering estimates)
+      if (material === 'regolith_3d') {
+        habitatCost *= 0.1; // 90% cost reduction for local materials
+      } else if (material === 'polyethylene') {
+        habitatCost *= 1.3; // Specialized radiation shielding
+        lifeSupportCost *= 1.1; // Enhanced life support integration
+      }
+      
+      // Scale factors for crew size (non-linear)
+      const crewFactor = Math.pow(crew / 4, 0.8); // Economics of scale
+      habitatCost *= crewFactor;
+      lifeSupportCost *= crewFactor;
+      
+      // Total mission cost calculation
+      const totalBeforeContingency = launchCost + habitatCost + lifeSupportCost + rdCost + opsCost;
+      const contingency = totalBeforeContingency * 0.25; // NASA uses 25% for new missions
+      const insurance = totalBeforeContingency * 0.03; // Government mission insurance
+      const totalCost = totalBeforeContingency + contingency + insurance;
+      
+      // Calculate launches needed (realistic)
+      let launchesNeeded = 0;
+      if (destination === 'Orbit') {
+        launchesNeeded = Math.ceil(crew / 7) + Math.ceil((habitatCost / 100) / 22); // Falcon Heavy payload
+      } else if (destination === 'Moon') {
+        launchesNeeded = Math.ceil(crew / 4) + Math.ceil((habitatCost / 100) / 26); // SLS payload
+      } else { // Mars
+        launchesNeeded = Math.ceil(crew / 6) + Math.ceil((habitatCost / 100) / 100); // Starship payload
+      }
+      
+      // Update UI with real costs
+      document.getElementById('launch-count').textContent = launchesNeeded + ' launches';
+      document.getElementById('payload-mass').textContent = '~' + Math.round(crew * 15 + (habitatCost / 100) * 5) + ' tons';
+      document.getElementById('propulsion-cost').textContent = '$' + (launchCost * 0.7 / 1000).toFixed(1) + 'B';
+      document.getElementById('launch-cost').textContent = '$' + (launchCost * 0.3 / 1000).toFixed(1) + 'B';
+      document.getElementById('habitat-cost').textContent = '$' + Math.round(habitatCost) + 'M';
+      document.getElementById('life-support-cost').textContent = '$' + Math.round(lifeSupportCost) + 'M';
+      document.getElementById('per-crew-cost').textContent = '$' + Math.round(lifeSupportCost / crew) + 'M';
+      document.getElementById('construction-cost').textContent = '$' + Math.round(habitatCost * 0.4) + 'M';
+      document.getElementById('ops-cost').textContent = '$' + Math.round(opsCost) + 'M/year';
+      document.getElementById('rd-cost').textContent = '$' + (rdCost / 1000).toFixed(1) + 'B';
+      document.getElementById('contingency-cost').textContent = '$' + (contingency / 1000).toFixed(1) + 'B';
+      document.getElementById('insurance-cost').textContent = '$' + Math.round(insurance) + 'M';
+      document.getElementById('total-cost').textContent = '$' + (totalCost / 1000).toFixed(1) + 'B';
+      document.getElementById('cost-per-crew').textContent = '$' + (totalCost / crew / 1000).toFixed(2) + 'B';
+    }
+
+    // Storm shelter toggle
+    stormShelterCheckbox.addEventListener('change', (e) => {
+      if (e.target.checked) {
+        shelterOptions.classList.remove('hidden');
+        // Auto-select water walls as default
+        const waterWalls = shelterOptions.querySelector('input[value="water_walls"]');
+        if (waterWalls) waterWalls.checked = true;
+      } else {
+        shelterOptions.classList.add('hidden');
+        shelterOptions.querySelectorAll('input').forEach(input => input.checked = false);
+      }
+    });
+
+    // Progress tracking
+    function updateProgress() {
+      let completedSteps = 0;
+      
+      // Check if destination is selected
+      if (destinationInput.value && destinationInput.value.trim() !== '') {
+        completedSteps++;
+      }
+      
+      // Check if all systems are selected
+      const requiredSelections = ['propulsion', 'habitat_strategy', 'habitat_material'];
+      const selectedCount = requiredSelections.filter(name => 
+        document.querySelector(`input[name="${name}"]:checked`)
+      ).length;
+      
+      if (selectedCount === requiredSelections.length) {
+        completedSteps++;
+      }
+      
+      // Check if duration and crew are customized (optional step)
+      const crewChanged = document.querySelector('[name="passengers"]').value !== '4';
+      const durationChanged = durationSlider.value !== '365';
+      if (crewChanged || durationChanged) {
+        completedSteps++;
+      }
+
+      // Update progress indicators
+      progressSteps.forEach((step, index) => {
+        step.classList.remove('active', 'completed');
+        if (index < completedSteps) {
+          step.classList.add('completed');
+        } else if (index === completedSteps) {
+          step.classList.add('active');
+        }
+      });
+    }
+
+    // Form submission with validation and smooth transition
+    form.addEventListener('submit', async (e) => {
+      e.preventDefault();
+      
+      // Validate required fields
+      if (!destinationInput.value) {
+        showNotification('Please select a destination', 'error');
+        return;
+      }
+
+      const requiredFields = ['propulsion', 'habitat_strategy', 'habitat_material'];
+      for (const field of requiredFields) {
+        if (!document.querySelector(`input[name="${field}"]:checked`)) {
+          showNotification(`Please select a ${field.replace('_', ' ')}`, 'error');
+          return;
+        }
+      }
+
+      // Collect form data
+      const formData = new FormData(form);
+      const missionData = Object.fromEntries(formData.entries());
+      
+      // Add metadata
+      missionData.timestamp = new Date().toISOString();
+      missionData.version = '3.0';
+      missionData.generated_by = 'NASA PureFlow Mission Designer';
+      
+      // Store and redirect
+      localStorage.setItem('missionProfile', JSON.stringify(missionData));
+      
+      // Show success and redirect to technical analysis
+      showNotification('Mission profile generated successfully!', 'success');
+      
+      setTimeout(() => {
+        window.location.href = './technical-analysis.html';
+      }, 1000);
+    });
+
+    // Notification system
+    function showNotification(message, type = 'info') {
+      const notification = document.createElement('div');
+      notification.className = `fixed top-4 right-4 z-50 p-4 rounded-lg shadow-lg transition-all duration-300 transform translate-x-full ${
+        type === 'error' ? 'bg-red-500/90' : 
+        type === 'success' ? 'bg-green-500/90' : 'bg-blue-500/90'
+      } text-white backdrop-blur-sm`;
+      notification.textContent = message;
+      
+      document.body.appendChild(notification);
+      
+      setTimeout(() => {
+        notification.classList.remove('translate-x-full');
+      }, 100);
+      
+      setTimeout(() => {
+        notification.classList.add('translate-x-full');
+        setTimeout(() => notification.remove(), 300);
+      }, 3000);
+    }
+
+    // Back button
+    document.getElementById('backToHome').addEventListener('click', () => {
+      window.location.href = '../home/home.html';
+    });
+
+    // Crew size controls
+    crewIncrease.addEventListener('click', () => {
+      const currentValue = parseInt(crewInput.value);
+      if (currentValue < 50) {
+        crewInput.value = currentValue + 1;
+        updateCostAnalysis();
+        updateProgress();
+      }
+    });
+    
+    crewDecrease.addEventListener('click', () => {
+      const currentValue = parseInt(crewInput.value);
+      if (currentValue > 1) {
+        crewInput.value = currentValue - 1;
+        updateCostAnalysis();
+        updateProgress();
+      }
+    });
+    
+    // Add change listeners for cost updates
+    crewInput.addEventListener('change', () => {
+      // Validate input range
+      const value = parseInt(crewInput.value);
+      if (value < 1) crewInput.value = 1;
+      if (value > 50) crewInput.value = 50;
+      updateCostAnalysis();
+      updateProgress();
+    });
+    
+    // Initialize
+    setDefaults();
+    updateProgress();
+    updateCostAnalysis();
+    
+    // Refresh icons periodically for dynamic content
+    setInterval(() => {
+      lucide.createIcons();
+    }, 1000);
+  </script>
+</body>
+</html>